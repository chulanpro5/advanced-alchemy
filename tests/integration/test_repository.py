"""Unit tests for the SQLAlchemy Repository implementation."""

from __future__ import annotations

import asyncio
import contextlib
import os
from datetime import date, datetime, timedelta, timezone
from typing import TYPE_CHECKING, Any, Dict, Generator, Iterator, List, Literal, Type, Union, cast
from unittest.mock import NonCallableMagicMock, create_autospec
from uuid import UUID, uuid4

import pytest
<<<<<<< HEAD
=======
from msgspec import Struct
from pydantic import BaseModel
from pytest_lazyfixture import lazy_fixture
>>>>>>> 96aad8d1
from sqlalchemy import Engine, Table, and_, insert, select
from sqlalchemy.ext.asyncio import AsyncEngine, AsyncSession
from sqlalchemy.orm import Session, sessionmaker
from time_machine import travel

from advanced_alchemy import base
from advanced_alchemy.exceptions import NotFoundError, RepositoryError
from advanced_alchemy.filters import (
    BeforeAfter,
    CollectionFilter,
    NotInCollectionFilter,
    NotInSearchFilter,
    OnBeforeAfter,
    OrderBy,
    SearchFilter,
)
from advanced_alchemy.repository import SQLAlchemyAsyncRepository, SQLAlchemyAsyncSlugRepository
from advanced_alchemy.repository._util import get_instrumented_attr, model_from_dict
from advanced_alchemy.repository.memory import (
    SQLAlchemyAsyncMockRepository,
    SQLAlchemySyncMockRepository,
    SQLAlchemySyncMockSlugRepository,
)
from advanced_alchemy.service import (
    SQLAlchemyAsyncRepositoryService,
)
from advanced_alchemy.service.pagination import OffsetPagination
from advanced_alchemy.utils.text import slugify
from tests import models_bigint, models_uuid
<<<<<<< HEAD
from tests.helpers import lazy_fixture, maybe_async

from .helpers import update_raw_records
=======
from tests.helpers import maybe_async
from tests.integration.helpers import update_raw_records
>>>>>>> 96aad8d1

if TYPE_CHECKING:
    from pytest import FixtureRequest
    from time_machine import Coordinates

pytestmark = [
    pytest.mark.integration,
]
xfail = pytest.mark.xfail


RepositoryPKType = Literal["uuid", "bigint"]
SecretModel = Type[Union[models_uuid.UUIDSecret, models_bigint.BigIntSecret]]
AuthorModel = Type[Union[models_uuid.UUIDAuthor, models_bigint.BigIntAuthor]]
RuleModel = Type[Union[models_uuid.UUIDRule, models_bigint.BigIntRule]]
ModelWithFetchedValue = Type[Union[models_uuid.UUIDModelWithFetchedValue, models_bigint.BigIntModelWithFetchedValue]]
ItemModel = Type[Union[models_uuid.UUIDItem, models_bigint.BigIntItem]]
TagModel = Type[Union[models_uuid.UUIDTag, models_bigint.BigIntTag]]
SlugBookModel = Type[Union[models_uuid.UUIDSlugBook, models_bigint.BigIntSlugBook]]


AnySecret = Union[models_uuid.UUIDSecret, models_bigint.BigIntSecret]
SecretRepository = SQLAlchemyAsyncRepository[AnySecret]
SecretService = SQLAlchemyAsyncRepositoryService[AnySecret]
SecretMockRepository = SQLAlchemyAsyncMockRepository[AnySecret]
AnySecretRepository = Union[SecretRepository, SecretMockRepository]

AnyAuthor = Union[models_uuid.UUIDAuthor, models_bigint.BigIntAuthor]
AuthorRepository = SQLAlchemyAsyncRepository[AnyAuthor]
AuthorMockRepository = SQLAlchemyAsyncMockRepository[AnyAuthor]
AnyAuthorRepository = Union[AuthorRepository, AuthorMockRepository]
AuthorService = SQLAlchemyAsyncRepositoryService[AnyAuthor]

AnyRule = Union[models_uuid.UUIDRule, models_bigint.BigIntRule]
RuleRepository = SQLAlchemyAsyncRepository[AnyRule]
RuleService = SQLAlchemyAsyncRepositoryService[AnyRule]

AnySlugBook = Union[models_uuid.UUIDSlugBook, models_bigint.BigIntSlugBook]
SlugBookRepository = SQLAlchemyAsyncSlugRepository[AnySlugBook]
SlugBookService = SQLAlchemyAsyncRepositoryService[AnySlugBook]


AnyBook = Union[models_uuid.UUIDBook, models_bigint.BigIntBook]
BookRepository = SQLAlchemyAsyncRepository[AnyBook]
BookService = SQLAlchemyAsyncRepositoryService[AnyBook]

AnyTag = Union[models_uuid.UUIDTag, models_bigint.BigIntTag]
TagRepository = SQLAlchemyAsyncRepository[AnyTag]
TagService = SQLAlchemyAsyncRepositoryService[AnyTag]

AnyItem = Union[models_uuid.UUIDItem, models_bigint.BigIntItem]
ItemRepository = SQLAlchemyAsyncRepository[AnyItem]
ItemService = SQLAlchemyAsyncRepositoryService[AnyItem]

AnyModelWithFetchedValue = Union[models_uuid.UUIDModelWithFetchedValue, models_bigint.BigIntModelWithFetchedValue]
ModelWithFetchedValueRepository = SQLAlchemyAsyncRepository[AnyModelWithFetchedValue]
ModelWithFetchedValueService = SQLAlchemyAsyncRepositoryService[AnyModelWithFetchedValue]

RawRecordData = List[Dict[str, Any]]

mock_engines = {"mock_async_engine", "mock_sync_engine"}


@pytest.fixture(autouse=True)
def _clear_in_memory_db() -> Generator[None, None, None]:
    try:
        yield
    finally:
        SQLAlchemyAsyncMockRepository.__database_clear__()
        SQLAlchemySyncMockRepository.__database_clear__()


@pytest.fixture(name="raw_authors_uuid")
def fx_raw_authors_uuid() -> RawRecordData:
    """Unstructured author representations."""
    return [
        {
            "id": UUID("97108ac1-ffcb-411d-8b1e-d9183399f63b"),
            "name": "Agatha Christie",
            "dob": "1890-09-15",
            "created_at": "2023-05-01T00:00:00",
            "updated_at": "2023-05-11T00:00:00",
        },
        {
            "id": UUID("5ef29f3c-3560-4d15-ba6b-a2e5c721e4d2"),
            "name": "Leo Tolstoy",
            "dob": "1828-09-09",
            "created_at": "2023-03-01T00:00:00",
            "updated_at": "2023-05-15T00:00:00",
        },
    ]


@pytest.fixture(name="raw_books_uuid")
def fx_raw_books_uuid(raw_authors_uuid: RawRecordData) -> RawRecordData:
    """Unstructured book representations."""
    return [
        {
            "id": UUID("f34545b9-663c-4fce-915d-dd1ae9cea42a"),
            "title": "Murder on the Orient Express",
            "author_id": raw_authors_uuid[0]["id"],
            "author": raw_authors_uuid[0],
        },
    ]


@pytest.fixture(name="raw_slug_books_uuid")
def fx_raw_slug_books_uuid(raw_authors_uuid: RawRecordData) -> RawRecordData:
    """Unstructured slug book representations."""
    return [
        {
            "id": UUID("f34545b9-663c-4fce-915d-dd1ae9cea42a"),
            "title": "Murder on the Orient Express",
            "slug": slugify("Murder on the Orient Express"),
            "author_id": str(raw_authors_uuid[0]["id"]),
        },
    ]


@pytest.fixture(name="raw_log_events_uuid")
def fx_raw_log_events_uuid() -> RawRecordData:
    """Unstructured log events representations."""
    return [
        {
            "id": "f34545b9-663c-4fce-915d-dd1ae9cea42a",
            "logged_at": "0001-01-01T00:00:00",
            "payload": {"foo": "bar", "baz": datetime.now()},
            "created_at": "0001-01-01T00:00:00",
            "updated_at": "0001-01-01T00:00:00",
        },
    ]


@pytest.fixture(name="raw_rules_uuid")
def fx_raw_rules_uuid() -> RawRecordData:
    """Unstructured rules representations."""
    return [
        {
            "id": "f34545b9-663c-4fce-915d-dd1ae9cea42a",
            "name": "Initial loading rule.",
            "config": {"url": "https://example.org", "setting_123": 1},
            "created_at": "2023-01-01T00:00:00",
            "updated_at": "2023-02-01T00:00:00",
        },
        {
            "id": "f34545b9-663c-4fce-915d-dd1ae9cea34b",
            "name": "Secondary loading rule.",
            "config": {"url": "https://example.org", "bar": "foo", "setting_123": 4},
            "created_at": "2023-02-01T00:00:00",
            "updated_at": "2023-02-01T00:00:00",
        },
    ]


@pytest.fixture(name="raw_secrets_uuid")
def fx_raw_secrets_uuid() -> RawRecordData:
    """secret representations."""
    return [
        {
            "id": "f34545b9-663c-4fce-915d-dd1ae9cea42a",
            "secret": "I'm a secret!",
            "long_secret": "It's clobbering time.",
        },
    ]


@pytest.fixture(name="raw_authors_bigint")
def fx_raw_authors_bigint() -> RawRecordData:
    """Unstructured author representations."""
    return [
        {
            "id": 2023,
            "name": "Agatha Christie",
            "dob": "1890-09-15",
            "created_at": "2023-05-01T00:00:00",
            "updated_at": "2023-05-11T00:00:00",
        },
        {
            "id": 2024,
            "name": "Leo Tolstoy",
            "dob": "1828-09-09",
            "created_at": "2023-03-01T00:00:00",
            "updated_at": "2023-05-15T00:00:00",
        },
    ]


@pytest.fixture(name="raw_books_bigint")
def fx_raw_books_bigint(raw_authors_bigint: RawRecordData) -> RawRecordData:
    """Unstructured book representations."""
    return [
        {
            "title": "Murder on the Orient Express",
            "author_id": raw_authors_bigint[0]["id"],
            "author": raw_authors_bigint[0],
        },
    ]


@pytest.fixture(name="raw_slug_books_bigint")
def fx_raw_slug_books_bigint(raw_authors_bigint: RawRecordData) -> RawRecordData:
    """Unstructured slug book representations."""
    return [
        {
            "title": "Murder on the Orient Express",
            "slug": slugify("Murder on the Orient Express"),
            "author_id": str(raw_authors_bigint[0]["id"]),
        },
    ]


@pytest.fixture(name="raw_log_events_bigint")
def fx_raw_log_events_bigint() -> RawRecordData:
    """Unstructured log events representations."""
    return [
        {
            "id": 2025,
            "logged_at": "0001-01-01T00:00:00",
            "payload": {"foo": "bar", "baz": datetime.now()},
            "created_at": "0001-01-01T00:00:00",
            "updated_at": "0001-01-01T00:00:00",
        },
    ]


@pytest.fixture(name="raw_rules_bigint")
def fx_raw_rules_bigint() -> RawRecordData:
    """Unstructured rules representations."""
    return [
        {
            "id": 2025,
            "name": "Initial loading rule.",
            "config": {"url": "https://example.org", "setting_123": 1},
            "created_at": "2023-01-01T00:00:00",
            "updated_at": "2023-02-01T00:00:00",
        },
        {
            "id": 2024,
            "name": "Secondary loading rule.",
            "config": {"url": "https://example.org", "bar": "foo", "setting_123": 4},
            "created_at": "2023-02-01T00:00:00",
            "updated_at": "2023-02-01T00:00:00",
        },
    ]


@pytest.fixture(name="raw_secrets_bigint")
def fx_raw_secrets_bigint() -> RawRecordData:
    """secret representations."""
    return [
        {
            "id": 2025,
            "secret": "I'm a secret!",
            "long_secret": "It's clobbering time.",
        },
    ]


@pytest.fixture(params=["uuid", "bigint"])
def repository_pk_type(request: FixtureRequest) -> RepositoryPKType:
    """Return the primary key type of the repository"""
    return cast(RepositoryPKType, request.param)


@pytest.fixture()
def author_model(repository_pk_type: RepositoryPKType) -> AuthorModel:
    """Return the ``Author`` model matching the current repository PK type"""
    if repository_pk_type == "uuid":
        return models_uuid.UUIDAuthor
    return models_bigint.BigIntAuthor


@pytest.fixture()
def rule_model(repository_pk_type: RepositoryPKType) -> RuleModel:
    """Return the ``Rule`` model matching the current repository PK type"""
    if repository_pk_type == "bigint":
        return models_bigint.BigIntRule
    return models_uuid.UUIDRule


@pytest.fixture()
def model_with_fetched_value(repository_pk_type: RepositoryPKType) -> ModelWithFetchedValue:
    """Return the ``ModelWithFetchedValue`` model matching the current repository PK type"""
    if repository_pk_type == "bigint":
        return models_bigint.BigIntModelWithFetchedValue
    return models_uuid.UUIDModelWithFetchedValue


@pytest.fixture()
def item_model(repository_pk_type: RepositoryPKType) -> ItemModel:
    """Return the ``Item`` model matching the current repository PK type"""
    if repository_pk_type == "bigint":
        return models_bigint.BigIntItem
    return models_uuid.UUIDItem


@pytest.fixture()
def tag_model(repository_pk_type: RepositoryPKType) -> TagModel:
    """Return the ``Tag`` model matching the current repository PK type"""
    if repository_pk_type == "uuid":
        return models_uuid.UUIDTag
    return models_bigint.BigIntTag


@pytest.fixture()
def book_model(repository_pk_type: RepositoryPKType) -> type[models_uuid.UUIDBook | models_bigint.BigIntBook]:
    """Return the ``Book`` model matching the current repository PK type"""
    if repository_pk_type == "uuid":
        return models_uuid.UUIDBook
    return models_bigint.BigIntBook


@pytest.fixture()
def slug_book_model(
    repository_pk_type: RepositoryPKType,
) -> SlugBookModel:
    """Return the ``SlugBook`` model matching the current repository PK type"""
    if repository_pk_type == "uuid":
        return models_uuid.UUIDSlugBook
    return models_bigint.BigIntSlugBook


@pytest.fixture()
def secret_model(repository_pk_type: RepositoryPKType) -> SecretModel:
    """Return the ``Secret`` model matching the current repository PK type"""
    return models_uuid.UUIDSecret if repository_pk_type == "uuid" else models_bigint.BigIntSecret


@pytest.fixture()
def new_pk_id(repository_pk_type: RepositoryPKType) -> Any:
    """Return an unused primary key, matching the current repository PK type"""
    if repository_pk_type == "uuid":
        return UUID("baa0a5c7-5404-4821-bc76-6cf5e73c8219")
    return 10


@pytest.fixture()
def existing_slug_book_ids(raw_slug_books: RawRecordData) -> Iterator[Any]:
    """Return the existing primary keys based on the raw data provided"""
    return (book["id"] for book in raw_slug_books)


@pytest.fixture()
def first_slug_book_id(raw_slug_books: RawRecordData) -> Any:
    """Return the primary key of the first ``Book`` record of the current repository PK type"""
    return raw_slug_books[0]["id"]


@pytest.fixture()
def existing_author_ids(raw_authors: RawRecordData) -> Iterator[Any]:
    """Return the existing primary keys based on the raw data provided"""
    return (author["id"] for author in raw_authors)


@pytest.fixture()
def first_author_id(raw_authors: RawRecordData) -> Any:
    """Return the primary key of the first ``Author`` record of the current repository PK type"""
    return raw_authors[0]["id"]


@pytest.fixture()
def existing_secret_ids(raw_secrets: RawRecordData) -> Iterator[Any]:
    """Return the existing primary keys based on the raw data provided"""
    return (secret["id"] for secret in raw_secrets)


@pytest.fixture()
def first_secret_id(raw_secrets: RawRecordData) -> Any:
    """Return the primary key of the first ``Secret`` record of the current repository PK type"""
    return raw_secrets[0]["id"]


@pytest.fixture(
    name="engine",
    params=[
        pytest.param(
            "sqlite_engine",
            marks=[
                pytest.mark.sqlite,
                pytest.mark.integration,
                pytest.mark.xdist_group("sqlite"),
            ],
        ),
        pytest.param(
            "duckdb_engine",
            marks=[
                pytest.mark.duckdb,
                pytest.mark.integration,
                pytest.mark.xdist_group("duckdb"),
            ],
        ),
        pytest.param(
            "oracle18c_engine",
            marks=[
                pytest.mark.oracledb_sync,
                pytest.mark.integration,
                pytest.mark.xdist_group("oracle18"),
            ],
        ),
        pytest.param(
            "oracle23c_engine",
            marks=[
                pytest.mark.oracledb_sync,
                pytest.mark.integration,
                pytest.mark.xdist_group("oracle23"),
            ],
        ),
        pytest.param(
            "psycopg_engine",
            marks=[
                pytest.mark.psycopg_sync,
                pytest.mark.integration,
                pytest.mark.xdist_group("postgres"),
            ],
        ),
        pytest.param(
            "spanner_engine",
            marks=[
                pytest.mark.spanner,
                pytest.mark.integration,
                pytest.mark.xdist_group("spanner"),
            ],
        ),
        pytest.param(
            "mssql_engine",
            marks=[
                pytest.mark.mssql_sync,
                pytest.mark.integration,
                pytest.mark.xdist_group("mssql"),
            ],
        ),
        pytest.param(
            "cockroachdb_engine",
            marks=[
                pytest.mark.cockroachdb_sync,
                pytest.mark.integration,
                pytest.mark.xdist_group("cockroachdb"),
            ],
        ),
        pytest.param(
            "mock_sync_engine",
            marks=[
                pytest.mark.mock_sync,
                pytest.mark.integration,
                pytest.mark.xdist_group("mock"),
            ],
        ),
    ],
)
def engine(request: FixtureRequest, repository_pk_type: RepositoryPKType) -> Engine:
    """Return a synchronous engine. Parametrized to return all engines supported by
    the repository PK type
    """
    engine = cast(Engine, request.getfixturevalue(request.param))
    if engine.dialect.name.startswith("spanner") and repository_pk_type == "bigint":
        pytest.skip(reason="Spanner does not support monotonically increasing primary keys")
    elif engine.dialect.name.startswith("cockroach") and repository_pk_type == "bigint":
        pytest.skip(reason="Cockroachdb has special considerations for monotonically increasing primary keys.")
    return engine


@pytest.fixture()
def raw_authors(request: FixtureRequest, repository_pk_type: RepositoryPKType) -> RawRecordData:
    """Return raw ``Author`` data matching the current PK type"""
    if repository_pk_type == "bigint":
        authors = request.getfixturevalue("raw_authors_bigint")
    else:
        authors = request.getfixturevalue("raw_authors_uuid")
    return cast("RawRecordData", authors)


@pytest.fixture()
def raw_slug_books(request: FixtureRequest, repository_pk_type: RepositoryPKType) -> RawRecordData:
    """Return raw ``Author`` data matching the current PK type"""
    if repository_pk_type == "bigint":
        books = request.getfixturevalue("raw_slug_books_bigint")
    else:
        books = request.getfixturevalue("raw_slug_books_uuid")
    return cast("RawRecordData", books)


@pytest.fixture()
def raw_rules(request: FixtureRequest, repository_pk_type: RepositoryPKType) -> RawRecordData:
    """Return raw ``Rule`` data matching the current PK type"""
    if repository_pk_type == "bigint":
        rules = request.getfixturevalue("raw_rules_bigint")
    else:
        rules = request.getfixturevalue("raw_rules_uuid")
    return cast("RawRecordData", rules)


@pytest.fixture()
def raw_secrets(request: FixtureRequest, repository_pk_type: RepositoryPKType) -> RawRecordData:
    """Return raw ``Secret`` data matching the current PK type"""
    if repository_pk_type == "bigint":
        secrets = request.getfixturevalue("raw_secrets_bigint")
    else:
        secrets = request.getfixturevalue("raw_secrets_uuid")
    return cast("RawRecordData", secrets)


def _seed_db_sync(
    *,
    engine: Engine,
    raw_authors: RawRecordData,
    raw_slug_books: RawRecordData,
    raw_rules: RawRecordData,
    raw_secrets: RawRecordData,
    author_model: AuthorModel,
    secret_model: SecretModel,
    rule_model: RuleModel,
    slug_book_model: SlugBookModel,
) -> None:
    update_raw_records(raw_authors=raw_authors, raw_rules=raw_rules)

    if isinstance(engine, NonCallableMagicMock):
        for raw_author in raw_authors:
            SQLAlchemySyncMockRepository.__database_add__(
                author_model,
                model_from_dict(author_model, **raw_author),  # type: ignore[type-var]
            )
        for raw_rule in raw_rules:
            SQLAlchemySyncMockRepository.__database_add__(
                author_model,
                model_from_dict(rule_model, **raw_rule),  # type: ignore[type-var]
            )
        for raw_secret in raw_secrets:
            SQLAlchemySyncMockRepository.__database_add__(
                secret_model,
                model_from_dict(secret_model, **raw_secret),  # type: ignore[type-var]
            )
        for raw_book in raw_slug_books:
            SQLAlchemySyncMockSlugRepository.__database_add__(
                slug_book_model,
                model_from_dict(slug_book_model, **raw_book),  # type: ignore[type-var]
            )
    else:
        with engine.begin() as conn:
            base.orm_registry.metadata.drop_all(conn)
            base.orm_registry.metadata.create_all(conn)

        with engine.begin() as conn:
            for author in raw_authors:
                conn.execute(insert(author_model).values(author))
            for rule in raw_rules:
                conn.execute(insert(rule_model).values(rule))
            for secret in raw_secrets:
                conn.execute(insert(secret_model).values(secret))
            for book in raw_slug_books:
                conn.execute(insert(slug_book_model).values(book))


def _seed_spanner(
    *,
    engine: Engine,
    raw_authors_uuid: RawRecordData,
    raw_rules_uuid: RawRecordData,
    raw_slug_books_uuid: RawRecordData,
) -> list[Table]:
    update_raw_records(raw_authors=raw_authors_uuid, raw_rules=raw_rules_uuid)

    with engine.begin() as txn:
        objs = [
            tbl for tbl in models_uuid.UUIDAuthor.registry.metadata.sorted_tables if tbl.description.startswith("uuid")
        ]
        models_uuid.UUIDAuthor.registry.metadata.create_all(txn, tables=objs)
    return objs


@pytest.fixture()
def seed_db_sync(
    engine: Engine,
    raw_authors: RawRecordData,
    raw_slug_books: RawRecordData,
    raw_rules: RawRecordData,
    raw_secrets: RawRecordData,
    author_model: AuthorModel,
    rule_model: RuleModel,
    secret_model: SecretModel,
    slug_book_model: SlugBookModel,
) -> None:
    if engine.dialect.name.startswith("spanner"):
        _seed_spanner(
            engine=engine,
            raw_authors_uuid=raw_authors,
            raw_rules_uuid=raw_rules,
            raw_slug_books_uuid=raw_slug_books,
        )
    else:
        _seed_db_sync(
            engine=engine,
            raw_authors=raw_authors,
            raw_rules=raw_rules,
            raw_secrets=raw_secrets,
            raw_slug_books=raw_slug_books,
            author_model=author_model,
            rule_model=rule_model,
            secret_model=secret_model,
            slug_book_model=slug_book_model,
        )


@pytest.fixture()
def session(
    engine: Engine,
    raw_authors: RawRecordData,
    raw_rules: RawRecordData,
    raw_secrets: RawRecordData,
    seed_db_sync: None,
) -> Generator[Session, None, None]:
    """Return a synchronous session for the current engine"""
    session = sessionmaker(bind=engine)()

    if engine.dialect.name.startswith("spanner"):
        try:
            author_repo = models_uuid.AuthorSyncRepository(session=session)
            for author in raw_authors:
                _ = author_repo.get_or_upsert(match_fields="name", **author)
            secret_repo = models_uuid.SecretSyncRepository(session=session)
            for secret in raw_secrets:
                _ = secret_repo.get_or_upsert(match_fields="id", **secret)
            if not bool(os.environ.get("SPANNER_EMULATOR_HOST")):
                rule_repo = models_uuid.RuleSyncRepository(session=session)
                for rule in raw_rules:
                    _ = rule_repo.add(models_uuid.UUIDRule(**rule))
            yield session
        finally:
            session.rollback()
            session.close()
        with engine.begin() as txn:
            models_uuid.UUIDAuthor.registry.metadata.drop_all(txn, tables=seed_db_sync)
    else:
        try:
            yield session
        finally:
            session.rollback()
            session.close()


@pytest.fixture(
    name="async_engine",
    params=[
        pytest.param(
            "aiosqlite_engine",
            marks=[
                pytest.mark.aiosqlite,
                pytest.mark.integration,
                pytest.mark.xdist_group("sqlite"),
            ],
        ),
        pytest.param(
            "asyncmy_engine",
            marks=[
                pytest.mark.asyncmy,
                pytest.mark.integration,
                pytest.mark.xdist_group("mysql"),
            ],
        ),
        pytest.param(
            "asyncpg_engine",
            marks=[
                pytest.mark.asyncpg,
                pytest.mark.integration,
                pytest.mark.xdist_group("postgres"),
            ],
        ),
        pytest.param(
            "psycopg_async_engine",
            marks=[
                pytest.mark.psycopg_async,
                pytest.mark.integration,
                pytest.mark.xdist_group("postgres"),
            ],
        ),
        pytest.param(
            "cockroachdb_async_engine",
            marks=[
                pytest.mark.cockroachdb_async,
                pytest.mark.integration,
                pytest.mark.xdist_group("cockroachdb"),
            ],
        ),
        pytest.param(
            "mssql_async_engine",
            marks=[
                pytest.mark.mssql_async,
                pytest.mark.integration,
                pytest.mark.xdist_group("mssql"),
            ],
        ),
        pytest.param(
            "oracle18c_async_engine",
            marks=[
                pytest.mark.oracledb_async,
                pytest.mark.integration,
                pytest.mark.xdist_group("oracle18"),
            ],
        ),
        pytest.param(
            "oracle23c_async_engine",
            marks=[
                pytest.mark.oracledb_async,
                pytest.mark.integration,
                pytest.mark.xdist_group("oracle23"),
            ],
        ),
        pytest.param(
            "mock_async_engine",
            marks=[
                pytest.mark.mock_async,
                pytest.mark.integration,
                pytest.mark.xdist_group("mock"),
            ],
        ),
    ],
)
def async_engine(request: FixtureRequest, repository_pk_type: RepositoryPKType) -> AsyncEngine:
    async_engine = cast(AsyncEngine, request.getfixturevalue(request.param))
    if async_engine.dialect.name.startswith("cockroach") and repository_pk_type == "bigint":
        pytest.skip(reason="Cockroachdb has special considerations for monotonically increasing primary keys.")
    return async_engine


@pytest.fixture()
async def seed_db_async(
    async_engine: AsyncEngine | NonCallableMagicMock,
    raw_authors: RawRecordData,
    raw_rules: RawRecordData,
    raw_secrets: RawRecordData,
    author_model: AuthorModel,
    rule_model: RuleModel,
    secret_model: SecretModel,
) -> None:
    """Return an asynchronous session for the current engine"""
    # convert date/time strings to dt objects.
    for raw_author in raw_authors:
        raw_author["dob"] = datetime.strptime(raw_author["dob"], "%Y-%m-%d").date()
        raw_author["created_at"] = datetime.strptime(raw_author["created_at"], "%Y-%m-%dT%H:%M:%S").astimezone(
            timezone.utc,
        )
        raw_author["updated_at"] = datetime.strptime(raw_author["updated_at"], "%Y-%m-%dT%H:%M:%S").astimezone(
            timezone.utc,
        )
    for raw_author in raw_rules:
        raw_author["created_at"] = datetime.strptime(raw_author["created_at"], "%Y-%m-%dT%H:%M:%S").astimezone(
            timezone.utc,
        )
        raw_author["updated_at"] = datetime.strptime(raw_author["updated_at"], "%Y-%m-%dT%H:%M:%S").astimezone(
            timezone.utc,
        )

    if isinstance(async_engine, NonCallableMagicMock):
        for raw_author in raw_authors:
            SQLAlchemyAsyncMockRepository.__database_add__(
                author_model,
                model_from_dict(author_model, **raw_author),  # type: ignore[type-var]
            )
        for raw_rule in raw_rules:
            SQLAlchemyAsyncMockRepository.__database_add__(
                author_model,
                model_from_dict(rule_model, **raw_rule),  # type: ignore[type-var]
            )
        for raw_secret in raw_secrets:
            SQLAlchemyAsyncMockRepository.__database_add__(
                secret_model,
                model_from_dict(secret_model, **raw_secret),  # type: ignore[type-var]
            )
    else:
        async with async_engine.begin() as conn:
            await conn.run_sync(base.orm_registry.metadata.drop_all)
            await conn.run_sync(base.orm_registry.metadata.create_all)
            await conn.execute(insert(author_model), raw_authors)
            await conn.execute(insert(rule_model), raw_rules)
            await conn.execute(insert(secret_model), raw_secrets)


@pytest.fixture(params=[lazy_fixture("session"), lazy_fixture("async_session")], ids=["sync", "async"])
def any_session(request: FixtureRequest) -> AsyncSession | Session:
    """Return a session for the current session"""
    if isinstance(request.param, AsyncSession):
        request.getfixturevalue("seed_db_async")
    else:
        request.getfixturevalue("seed_db_sync")
    return request.param  # type: ignore[no-any-return]


@pytest.fixture(params=[lazy_fixture("engine"), lazy_fixture("async_engine")], ids=["sync", "async"])
async def any_engine(
    request: FixtureRequest,
) -> Engine | AsyncEngine:
    """Return a session for the current session"""
    return cast("Engine | AsyncEngine", request.getfixturevalue(request.param))


@pytest.fixture()
def repository_module(repository_pk_type: RepositoryPKType, request: FixtureRequest) -> Any:
    if repository_pk_type == "bigint" and mock_engines.intersection(set(request.fixturenames)):
        pytest.skip("Skipping additional bigint mock repository tests")
    return models_uuid if repository_pk_type == "uuid" else models_bigint


@pytest.fixture()
def author_repo(
    request: FixtureRequest,
    any_session: AsyncSession | Session,
    repository_module: Any,
) -> AuthorRepository:
    """Return an AuthorAsyncRepository or AuthorSyncRepository based on the current PK and session type"""
    if "mock_async_engine" in request.fixturenames:
        repo = repository_module.AuthorAsyncMockRepository()
    elif "mock_sync_engine" in request.fixturenames:
        repo = repository_module.AuthorSyncMockRepository()
    elif isinstance(any_session, AsyncSession):
        repo = repository_module.AuthorAsyncRepository(session=any_session)
    else:
        repo = repository_module.AuthorSyncRepository(session=any_session)
    return cast(AuthorRepository, repo)


@pytest.fixture()
def secret_repo(
    request: FixtureRequest,
    any_session: AsyncSession | Session,
    repository_module: Any,
) -> SecretRepository:
    """Return an SecretAsyncRepository or SecretSyncRepository based on the current PK and session type"""
    if "mock_async_engine" in request.fixturenames:
        repo = repository_module.SecretAsyncMockRepository()
    elif "mock_sync_engine" in request.fixturenames:
        repo = repository_module.SecretSyncMockRepository()
    elif isinstance(any_session, AsyncSession):
        repo = repository_module.SecretAsyncRepository(session=any_session)
    else:
        repo = repository_module.SecretSyncRepository(session=any_session)
    return cast(SecretRepository, repo)


@pytest.fixture()
def author_service(
    any_session: AsyncSession | Session,
    repository_module: Any,
    request: FixtureRequest,
) -> AuthorService:
    """Return an AuthorAsyncService or AuthorSyncService based on the current PK and session type"""
    if "mock_async_engine" in request.fixturenames:
        repo = repository_module.AuthorAsyncMockService(session=create_autospec(any_session, instance=True))
    elif "mock_sync_engine" in request.fixturenames:
        repo = repository_module.AuthorSyncMockService(session=create_autospec(any_session, instance=True))
    elif isinstance(any_session, AsyncSession):
        repo = repository_module.AuthorAsyncService(session=any_session)
    else:
        repo = repository_module.AuthorSyncService(session=any_session)
    return cast(AuthorService, repo)


@pytest.fixture()
def rule_repo(any_session: AsyncSession | Session, repository_module: Any, request: FixtureRequest) -> RuleRepository:
    """Return an RuleAsyncRepository or RuleSyncRepository based on the current PK and session type"""
    if "mock_async_engine" in request.fixturenames:
        repo = repository_module.RuleAsyncMockRepository()
    elif "mock_sync_engine" in request.fixturenames:
        repo = repository_module.RuleSyncMockRepository()
    elif isinstance(any_session, AsyncSession):
        repo = repository_module.RuleAsyncRepository(session=any_session)
    else:
        repo = repository_module.RuleSyncRepository(session=any_session)
    return cast(RuleRepository, repo)


@pytest.fixture()
def rule_service(any_session: AsyncSession | Session, repository_module: Any, request: FixtureRequest) -> RuleService:
    """Return an RuleAsyncService or RuleSyncService based on the current PK and session type"""
    if "mock_async_engine" in request.fixturenames:
        repo = repository_module.RuleAsyncMockService(session=create_autospec(any_session, instance=True))
    elif "mock_sync_engine" in request.fixturenames:
        repo = repository_module.RuleSyncMockService(session=create_autospec(any_session, instance=True))
    elif isinstance(any_session, AsyncSession):
        repo = repository_module.RuleAsyncService(session=any_session)
    else:
        repo = repository_module.RuleSyncService(session=any_session)
    return cast(RuleService, repo)


@pytest.fixture()
def book_repo(any_session: AsyncSession | Session, repository_module: Any, request: FixtureRequest) -> BookRepository:
    """Return an BookAsyncRepository or BookSyncRepository based on the current PK and session type"""
    if "mock_async_engine" in request.fixturenames:
        repo = repository_module.BookAsyncMockRepository()
    elif "mock_sync_engine" in request.fixturenames:
        repo = repository_module.BookSyncMockRepository()
    elif isinstance(any_session, AsyncSession):
        repo = repository_module.BookAsyncRepository(session=any_session)
    else:
        repo = repository_module.BookSyncRepository(session=any_session)
    return cast(BookRepository, repo)


@pytest.fixture()
def book_service(any_session: AsyncSession | Session, repository_module: Any, request: FixtureRequest) -> BookService:
    """Return an BookAsyncService or BookSyncService based on the current PK and session type"""
    if "mock_async_engine" in request.fixturenames:
        repo = repository_module.BookAsyncMockService(session=create_autospec(any_session, instance=True))
    elif "mock_sync_engine" in request.fixturenames:
        repo = repository_module.BookSyncMockService(session=create_autospec(any_session, instance=True))
    elif isinstance(any_session, AsyncSession):
        repo = repository_module.BookAsyncService(session=any_session)
    else:
        repo = repository_module.BookSyncService(session=any_session)
    return cast(BookService, repo)


@pytest.fixture()
def slug_book_repo(
    any_session: AsyncSession | Session,
    repository_module: Any,
    request: FixtureRequest,
) -> SlugBookRepository:
    """Return an SlugBookAsyncRepository or SlugBookSyncRepository based on the current PK and session type"""
    if "mock_async_engine" in request.fixturenames:
        repo = repository_module.SlugBookAsyncMockRepository()
    elif "mock_sync_engine" in request.fixturenames:
        repo = repository_module.SlugBookSyncMockRepository()
    elif isinstance(any_session, AsyncSession):
        repo = repository_module.SlugBookAsyncRepository(session=any_session)
    else:
        repo = repository_module.SlugBookSyncRepository(session=any_session)
    return cast(SlugBookRepository, repo)


@pytest.fixture()
def slug_book_service(
    any_session: AsyncSession | Session,
    repository_module: Any,
    request: FixtureRequest,
) -> SlugBookService:
    """Return an SlugBookAsyncService or SlugBookSyncService based on the current PK and session type"""
    if "mock_async_engine" in request.fixturenames:
        repo = repository_module.SlugBookAsyncMockService(session=create_autospec(any_session, instance=True))
    elif "mock_sync_engine" in request.fixturenames:
        repo = repository_module.SlugBookSyncMockService(session=create_autospec(any_session, instance=True))
    elif isinstance(any_session, AsyncSession):
        repo = repository_module.SlugBookAsyncService(session=any_session)
    else:
        repo = repository_module.SlugBookSyncService(session=any_session)
    return cast(SlugBookService, repo)


@pytest.fixture()
def tag_repo(any_session: AsyncSession | Session, repository_module: Any, request: FixtureRequest) -> ItemRepository:
    """Return an TagAsyncRepository or TagSyncRepository based on the current PK and session type"""
    if "mock_async_engine" in request.fixturenames:
        repo = repository_module.TagAsyncMockRepository()
    elif "mock_sync_engine" in request.fixturenames:
        repo = repository_module.TagSyncMockRepository()
    elif isinstance(any_session, AsyncSession):
        repo = repository_module.TagAsyncRepository(session=any_session)
    else:
        repo = repository_module.TagSyncRepository(session=any_session)

    return cast(ItemRepository, repo)


@pytest.fixture()
def tag_service(any_session: AsyncSession | Session, repository_module: Any, request: FixtureRequest) -> TagService:
    """Return an TagAsyncService or TagSyncService based on the current PK and session type"""
    if "mock_async_engine" in request.fixturenames:
        repo = repository_module.TagAsyncMockService(session=create_autospec(any_session, instance=True))
    elif "mock_sync_engine" in request.fixturenames:
        repo = repository_module.TagSyncMockService(session=create_autospec(any_session, instance=True))
    elif isinstance(any_session, AsyncSession):
        repo = repository_module.TagAsyncService(session=any_session)
    else:
        repo = repository_module.TagSyncService(session=any_session)
    return cast(TagService, repo)


@pytest.fixture()
def item_repo(any_session: AsyncSession | Session, repository_module: Any, request: FixtureRequest) -> ItemRepository:
    """Return an ItemAsyncRepository or ItemSyncRepository based on the current PK and session type"""
    if "mock_async_engine" in request.fixturenames:
        repo = repository_module.ItemAsyncMockRepository()
    elif "mock_sync_engine" in request.fixturenames:
        repo = repository_module.ItemSyncMockRepository()
    elif isinstance(any_session, AsyncSession):
        repo = repository_module.ItemAsyncRepository(session=any_session)
    else:
        repo = repository_module.ItemSyncRepository(session=any_session)

    return cast(ItemRepository, repo)


@pytest.fixture()
def item_service(any_session: AsyncSession | Session, repository_module: Any, request: FixtureRequest) -> ItemService:
    """Return an ItemAsyncService or ItemSyncService based on the current PK and session type"""
    if "mock_async_engine" in request.fixturenames:
        repo = repository_module.ItemAsyncMockService(session=create_autospec(any_session, instance=True))
    elif "mock_sync_engine" in request.fixturenames:
        repo = repository_module.ItemSyncMockService(session=create_autospec(any_session, instance=True))
    elif isinstance(any_session, AsyncSession):
        repo = repository_module.ItemAsyncService(session=any_session)
    else:
        repo = repository_module.ItemSyncService(session=any_session)
    return cast(ItemService, repo)


@pytest.fixture()
def model_with_fetched_value_repo(
    any_session: AsyncSession | Session,
    repository_module: Any,
) -> ModelWithFetchedValueRepository:
    """Return an ModelWithFetchedValueAsyncRepository or ModelWithFetchedValueSyncRepository
    based on the current PK and session type
    """
    if isinstance(any_session, AsyncSession):
        repo = repository_module.ModelWithFetchedValueAsyncRepository(session=any_session)
    else:
        repo = repository_module.ModelWithFetchedValueSyncRepository(session=any_session)
    return cast(ModelWithFetchedValueRepository, repo)


def test_filter_by_kwargs_with_incorrect_attribute_name(author_repo: AnyAuthorRepository) -> None:
    """Test SQLAlchemy filter by kwargs with invalid column name.

    Args:
        author_repo: The author mock repository
    """
    with pytest.raises(RepositoryError):
        if isinstance(author_repo, (SQLAlchemyAsyncMockRepository, SQLAlchemySyncMockRepository)):
            author_repo.filter_collection_by_kwargs(author_repo.__collection__().list(), whoops="silly me")
        else:
            author_repo.filter_collection_by_kwargs(author_repo.statement, whoops="silly me")


async def test_repo_count_method(author_repo: AnyAuthorRepository) -> None:
    """Test SQLAlchemy count.

    Args:
        author_repo: The author mock repository
    """
    assert await maybe_async(author_repo.count()) == 2


async def test_repo_count_method_with_filters(raw_authors: RawRecordData, author_repo: AnyAuthorRepository) -> None:
    """Test SQLAlchemy count with filters.

    Args:
        author_repo: The author mock repository
    """
    if isinstance(author_repo, (SQLAlchemyAsyncMockRepository, SQLAlchemySyncMockRepository)):
        assert (
            await maybe_async(
                author_repo.count(
                    **{author_repo.model_type.name.key: raw_authors[0]["name"]},
                ),
            )
            == 1
        )
    else:
        assert (
            await maybe_async(
                author_repo.count(
                    author_repo.model_type.name == raw_authors[0]["name"],
                ),
            )
            == 1
        )


async def test_repo_list_and_count_method(raw_authors: RawRecordData, author_repo: AnyAuthorRepository) -> None:
    """Test SQLAlchemy list with count in asyncpg.

    Args:
        raw_authors: list of authors pre-seeded into the mock repository
        author_repo: The author mock repository
    """
    exp_count = len(raw_authors)
    collection, count = await maybe_async(author_repo.list_and_count())
    assert exp_count == count
    assert isinstance(collection, list)
    assert len(collection) == exp_count


async def test_repo_list_and_count_method_with_filters(
    raw_authors: RawRecordData,
    author_repo: AnyAuthorRepository,
) -> None:
    """Test SQLAlchemy list with count and filters in asyncpg.

    Args:
        raw_authors: list of authors pre-seeded into the mock repository
        author_repo: The author mock repository
    """
    exp_name = raw_authors[0]["name"]
    exp_id = raw_authors[0]["id"]
    if isinstance(author_repo, (SQLAlchemyAsyncMockRepository, SQLAlchemySyncMockRepository)):
        collection, count = await maybe_async(
            author_repo.list_and_count(**{author_repo.model_type.name.key: exp_name}),
        )
    else:
        collection, count = await maybe_async(
            author_repo.list_and_count(author_repo.model_type.name == exp_name),
        )
    assert count == 1
    assert isinstance(collection, list)
    assert len(collection) == 1
    assert str(collection[0].id) == str(exp_id)
    assert collection[0].name == exp_name


async def test_repo_list_and_count_basic_method(raw_authors: RawRecordData, author_repo: AnyAuthorRepository) -> None:
    """Test SQLAlchemy basic list with count in asyncpg.

    Args:
        raw_authors: list of authors pre-seeded into the mock repository
        author_repo: The author mock repository
    """
    exp_count = len(raw_authors)
    collection, count = await maybe_async(author_repo.list_and_count(force_basic_query_mode=True))
    assert exp_count == count
    assert isinstance(collection, list)
    assert len(collection) == exp_count


async def test_repo_list_and_count_method_empty(book_repo: BookRepository) -> None:
    collection, count = await maybe_async(book_repo.list_and_count())
    assert count == 0
    assert isinstance(collection, list)
    assert len(collection) == 0


@pytest.fixture()
def frozen_datetime() -> Generator[Coordinates, None, None]:
    with travel(datetime.utcnow, tick=False) as frozen:
        yield frozen


async def test_repo_created_updated(
    frozen_datetime: Coordinates,
    author_repo: AnyAuthorRepository,
    book_model: type[AnyBook],
    repository_pk_type: RepositoryPKType,
) -> None:
    from advanced_alchemy.config.asyncio import SQLAlchemyAsyncConfig
    from advanced_alchemy.config.sync import SQLAlchemySyncConfig

    if isinstance(author_repo, (SQLAlchemyAsyncMockRepository, SQLAlchemySyncMockRepository)):
        pytest.skip(f"{SQLAlchemyAsyncMockRepository.__name__} does not update created/updated columns")
    if isinstance(author_repo, SQLAlchemyAsyncRepository):
        config = SQLAlchemyAsyncConfig(
            engine_instance=author_repo.session.get_bind(),  # type: ignore[arg-type]
        )
    else:
        config = SQLAlchemySyncConfig(  # type: ignore[unreachable]
            engine_instance=author_repo.session.get_bind(),
        )
    config.__post_init__()
    author = await maybe_async(author_repo.get_one(name="Agatha Christie"))
    original_update_dt = author.updated_at
    assert author.created_at is not None
    assert author.updated_at is not None
    frozen_datetime.shift(delta=timedelta(seconds=5))
    # looks odd, but we want to get correct type checking here
    if repository_pk_type == "uuid":
        author = cast(models_uuid.UUIDAuthor, author)
        book_model = cast("type[models_uuid.UUIDBook]", book_model)
    else:
        author = cast(models_bigint.BigIntAuthor, author)
        book_model = cast("type[models_bigint.BigIntBook]", book_model)
    author.name = "Altered"
    author = await maybe_async(author_repo.update(author))
    assert author.updated_at > original_update_dt
    # test nested
    author.books.append(book_model(title="Testing"))  # type: ignore[arg-type]
    author = await maybe_async(author_repo.update(author))
    assert author.updated_at > original_update_dt


# This test does not work when run in group for some reason.
# If you run individually, it'll pass.
@xfail
async def test_repo_created_updated_no_listener(
    frozen_datetime: Coordinates,
    author_repo: AuthorRepository,
    book_model: type[AnyBook],
    repository_pk_type: RepositoryPKType,
) -> None:
    from sqlalchemy import event
    from sqlalchemy.exc import InvalidRequestError

    from advanced_alchemy._listeners import touch_updated_timestamp
    from advanced_alchemy.config.asyncio import SQLAlchemyAsyncConfig
    from advanced_alchemy.config.sync import SQLAlchemySyncConfig

    with contextlib.suppress(InvalidRequestError):
        event.remove(Session, "before_flush", touch_updated_timestamp)

    if isinstance(author_repo, SQLAlchemyAsyncRepository):
        config = SQLAlchemyAsyncConfig(
            enable_touch_updated_timestamp_listener=False,
            engine_instance=author_repo.session.get_bind(),  # type: ignore[arg-type]
        )
    else:
        config = SQLAlchemySyncConfig(  # type: ignore[unreachable]
            enable_touch_updated_timestamp_listener=False,
            engine_instance=author_repo.session.get_bind(),
        )
    config.__post_init__()
    author = await maybe_async(author_repo.get_one(name="Agatha Christie"))
    original_update_dt = author.updated_at
    assert author.created_at is not None
    assert author.updated_at is not None
    frozen_datetime.shift(delta=timedelta(seconds=5))
    # looks odd, but we want to get correct type checking here
    if repository_pk_type == "uuid":
        author = cast(models_uuid.UUIDAuthor, author)
        book_model = cast("type[models_uuid.UUIDBook]", book_model)
    else:
        author = cast(models_bigint.BigIntAuthor, author)
        book_model = cast("type[models_bigint.BigIntBook]", book_model)
    author.books.append(book_model(title="Testing"))  # type: ignore[arg-type]
    author = await maybe_async(author_repo.update(author))
    assert author.updated_at == original_update_dt


async def test_repo_list_method(
    raw_authors_uuid: RawRecordData,
    author_repo: AnyAuthorRepository,
) -> None:
    exp_count = len(raw_authors_uuid)
    collection = await maybe_async(author_repo.list())
    assert isinstance(collection, list)
    assert len(collection) == exp_count


async def test_repo_list_method_with_filters(raw_authors: RawRecordData, author_repo: AnyAuthorRepository) -> None:
    exp_name = raw_authors[0]["name"]
    exp_id = raw_authors[0]["id"]
    if isinstance(author_repo, (SQLAlchemyAsyncMockRepository, SQLAlchemySyncMockRepository)):
        collection = await maybe_async(
            author_repo.list(**{author_repo.model_type.id.key: exp_id, author_repo.model_type.name.key: exp_name}),  # type: ignore[union-attr]
        )
    else:
        collection = await maybe_async(
            author_repo.list(
                and_(author_repo.model_type.id == exp_id, author_repo.model_type.name == exp_name),
            ),
        )
    assert isinstance(collection, list)
    assert len(collection) == 1
    assert str(collection[0].id) == str(exp_id)
    assert collection[0].name == exp_name


async def test_repo_add_method(
    raw_authors: RawRecordData,
    author_repo: AnyAuthorRepository,
    author_model: AuthorModel,
) -> None:
    exp_count = len(raw_authors) + 1
    new_author = author_model(name="Testing", dob=datetime.now().date())
    obj = await maybe_async(author_repo.add(new_author))
    count = await maybe_async(author_repo.count())
    assert exp_count == count
    assert isinstance(obj, author_model)
    assert new_author.name == obj.name
    assert obj.id is not None


async def test_repo_add_many_method(
    raw_authors: RawRecordData,
    author_repo: AnyAuthorRepository,
    author_model: AuthorModel,
) -> None:
    exp_count = len(raw_authors) + 2
    objs = await maybe_async(
        author_repo.add_many(
            [
                author_model(name="Testing 2", dob=datetime.now().date()),
                author_model(name="Cody", dob=datetime.now().date()),
            ],
        ),
    )
    count = await maybe_async(author_repo.count())
    assert exp_count == count
    assert isinstance(objs, list)
    assert len(objs) == 2
    for obj in objs:
        assert obj.id is not None
        assert obj.name in {"Testing 2", "Cody"}


async def test_repo_update_many_method(author_repo: AnyAuthorRepository) -> None:
    if author_repo._dialect.name.startswith("spanner") and os.environ.get("SPANNER_EMULATOR_HOST"):
        pytest.skip("Skipped on emulator")

    objs = await maybe_async(author_repo.list())
    for idx, obj in enumerate(objs):
        obj.name = f"Update {idx}"
    objs = await maybe_async(author_repo.update_many(objs))
    for obj in objs:
        assert obj.name.startswith("Update")


async def test_repo_exists_method(author_repo: AnyAuthorRepository, first_author_id: Any) -> None:
    exists = await maybe_async(author_repo.exists(id=first_author_id))
    assert exists


async def test_repo_exists_method_with_filters(
    raw_authors: RawRecordData,
    author_repo: AnyAuthorRepository,
    first_author_id: Any,
) -> None:
    if isinstance(author_repo, (SQLAlchemyAsyncMockRepository, SQLAlchemySyncMockRepository)):
        exists = await maybe_async(
            author_repo.exists(
                **{author_repo.model_type.name.key: raw_authors[0]["name"]},
                id=first_author_id,
            ),
        )
    else:
        exists = await maybe_async(
            author_repo.exists(
                author_repo.model_type.name == raw_authors[0]["name"],
                id=first_author_id,
            ),
        )
    assert exists


async def test_repo_update_method(author_repo: AnyAuthorRepository, first_author_id: Any) -> None:
    obj = await maybe_async(author_repo.get(first_author_id))
    obj.name = "Updated Name"
    updated_obj = await maybe_async(author_repo.update(obj))
    assert updated_obj.name == obj.name


async def test_repo_delete_method(author_repo: AnyAuthorRepository, first_author_id: Any) -> None:
    obj = await maybe_async(author_repo.delete(first_author_id))
    assert str(obj.id) == str(first_author_id)


async def test_repo_delete_many_method(author_repo: AnyAuthorRepository, author_model: AuthorModel) -> None:
    data_to_insert = [author_model(name="author name %d" % chunk) for chunk in range(2000)]
    _ = await maybe_async(author_repo.add_many(data_to_insert))
    all_objs = await maybe_async(author_repo.list())
    ids_to_delete = [existing_obj.id for existing_obj in all_objs]
    objs = await maybe_async(author_repo.delete_many(ids_to_delete))
    await maybe_async(author_repo.session.commit())
    assert len(objs) > 0
    data, count = await maybe_async(author_repo.list_and_count())
    assert data == []
    assert count == 0


async def test_repo_get_method(author_repo: AnyAuthorRepository, first_author_id: Any) -> None:
    obj = await maybe_async(author_repo.get(first_author_id))
    assert obj.name == "Agatha Christie"


async def test_repo_get_one_or_none_method(author_repo: AnyAuthorRepository, first_author_id: Any) -> None:
    obj = await maybe_async(author_repo.get_one_or_none(id=first_author_id))
    assert obj is not None
    assert obj.name == "Agatha Christie"
    none_obj = await maybe_async(author_repo.get_one_or_none(name="I don't exist"))
    assert none_obj is None


async def test_repo_get_one_method(author_repo: AnyAuthorRepository, first_author_id: Any) -> None:
    obj = await maybe_async(author_repo.get_one(id=first_author_id))
    assert obj is not None
    assert obj.name == "Agatha Christie"
    with pytest.raises(RepositoryError):
        _ = await author_repo.get_one(name="I don't exist")


async def test_repo_get_or_upsert_method(author_repo: AnyAuthorRepository, first_author_id: Any) -> None:
    existing_obj, existing_created = await maybe_async(author_repo.get_or_upsert(name="Agatha Christie"))
    assert str(existing_obj.id) == str(first_author_id)
    assert existing_created is False
    new_obj, new_created = await maybe_async(author_repo.get_or_upsert(name="New Author"))
    assert new_obj.id is not None
    assert new_obj.name == "New Author"
    assert new_created


async def test_repo_get_or_upsert_match_filter(author_repo: AnyAuthorRepository, first_author_id: Any) -> None:
    now = datetime.now()
    existing_obj, existing_created = await maybe_async(
        author_repo.get_or_upsert(match_fields="name", name="Agatha Christie", dob=now.date()),
    )
    assert str(existing_obj.id) == str(first_author_id)
    assert existing_obj.dob == now.date()
    assert existing_created is False


async def test_repo_get_or_upsert_match_filter_no_upsert(
    author_repo: AnyAuthorRepository,
    first_author_id: Any,
) -> None:
    now = datetime.now()
    existing_obj, existing_created = await maybe_async(
        author_repo.get_or_upsert(match_fields="name", upsert=False, name="Agatha Christie", dob=now.date()),
    )
    assert str(existing_obj.id) == str(first_author_id)
    assert existing_obj.dob != now.date()
    assert existing_created is False


async def test_repo_get_and_update(author_repo: AnyAuthorRepository, first_author_id: Any) -> None:
    existing_obj, existing_updated = await maybe_async(
        author_repo.get_and_update(name="Agatha Christie"),
    )
    assert str(existing_obj.id) == str(first_author_id)
    assert existing_updated is False


async def test_repo_get_and_upsert_match_filter(author_repo: AnyAuthorRepository, first_author_id: Any) -> None:
    now = datetime.now()
    with pytest.raises(NotFoundError):
        _ = await maybe_async(
            author_repo.get_and_update(match_fields="name", name="Agatha Christie123", dob=now.date()),
        )
    with pytest.raises(NotFoundError):
        _ = await maybe_async(
            author_repo.get_and_update(name="Agatha Christie123"),
        )


async def test_repo_upsert_method(
    author_repo: AnyAuthorRepository,
    first_author_id: Any,
    author_model: AuthorModel,
    new_pk_id: Any,
) -> None:
    existing_obj = await maybe_async(author_repo.get_one(name="Agatha Christie"))
    existing_obj.name = "Agatha C."
    upsert_update_obj = await maybe_async(author_repo.upsert(existing_obj))
    assert str(upsert_update_obj.id) == str(first_author_id)
    assert upsert_update_obj.name == "Agatha C."

    upsert_insert_obj = await maybe_async(author_repo.upsert(author_model(name="An Author")))
    assert upsert_insert_obj.id is not None
    assert upsert_insert_obj.name == "An Author"

    # ensures that it still works even if the ID is added before insert
    upsert2_insert_obj = await maybe_async(author_repo.upsert(author_model(id=new_pk_id, name="Another Author")))
    assert upsert2_insert_obj.id is not None
    assert upsert2_insert_obj.name == "Another Author"


async def test_repo_upsert_many_method(
    author_repo: AnyAuthorRepository,
    author_model: AuthorModel,
) -> None:
    if author_repo._dialect.name.startswith("spanner") and os.environ.get("SPANNER_EMULATOR_HOST"):
        pytest.skip(
            "Skipped on emulator. See the following:  https://github.com/GoogleCloudPlatform/cloud-spanner-emulator/issues/73",
        )
    existing_obj = await maybe_async(author_repo.get_one(name="Agatha Christie"))
    existing_obj.name = "Agatha C."
    upsert_update_objs = await maybe_async(
        author_repo.upsert_many(
            [
                existing_obj,
                author_model(name="Inserted Author"),
                author_model(name="Custom Author"),
            ],
        ),
    )
    assert len(upsert_update_objs) == 3
    assert upsert_update_objs[0].id is not None
    assert upsert_update_objs[0].name in ("Agatha C.", "Inserted Author", "Custom Author")
    assert upsert_update_objs[1].id is not None
    assert upsert_update_objs[1].name in ("Agatha C.", "Inserted Author", "Custom Author")
    assert upsert_update_objs[2].id is not None
    assert upsert_update_objs[2].name in ("Agatha C.", "Inserted Author", "Custom Author")


async def test_repo_upsert_many_method_match(
    author_repo: AnyAuthorRepository,
    author_model: AuthorModel,
) -> None:
    if author_repo._dialect.name.startswith("spanner") and os.environ.get("SPANNER_EMULATOR_HOST"):
        pytest.skip(
            "Skipped on emulator. See the following:  https://github.com/GoogleCloudPlatform/cloud-spanner-emulator/issues/73",
        )
    existing_obj = await maybe_async(author_repo.get_one(name="Agatha Christie"))
    existing_obj.name = "Agatha C."
    upsert_update_objs = await maybe_async(
        author_repo.upsert_many(
            data=[
                existing_obj,
                author_model(name="Inserted Author"),
                author_model(name="Custom Author"),
            ],
            match_fields=["id"],
        ),
    )
    assert len(upsert_update_objs) == 3


async def test_repo_upsert_many_method_match_non_id(
    author_repo: AnyAuthorRepository,
    author_model: AuthorModel,
) -> None:
    if author_repo._dialect.name.startswith("spanner") and os.environ.get("SPANNER_EMULATOR_HOST"):
        pytest.skip(
            "Skipped on emulator. See the following:  https://github.com/GoogleCloudPlatform/cloud-spanner-emulator/issues/73",
        )
    existing_count = await maybe_async(author_repo.count())
    existing_obj = await maybe_async(author_repo.get_one(name="Agatha Christie"))
    existing_obj.name = "Agatha C."
    _ = await maybe_async(
        author_repo.upsert_many(
            data=[
                existing_obj,
                author_model(name="Inserted Author"),
                author_model(name="Custom Author"),
            ],
            match_fields=["name"],
        ),
    )
    existing_count_now = await maybe_async(author_repo.count())

    assert existing_count_now > existing_count


async def test_repo_upsert_many_method_match_not_on_input(
    author_repo: AnyAuthorRepository,
    author_model: AuthorModel,
) -> None:
    if author_repo._dialect.name.startswith("spanner") and os.environ.get("SPANNER_EMULATOR_HOST"):
        pytest.skip(
            "Skipped on emulator. See the following:  https://github.com/GoogleCloudPlatform/cloud-spanner-emulator/issues/73",
        )
    existing_count = await maybe_async(author_repo.count())
    existing_obj = await maybe_async(author_repo.get_one(name="Agatha Christie"))
    existing_obj.name = "Agatha C."
    _ = await maybe_async(
        author_repo.upsert_many(
            data=[
                existing_obj,
                author_model(name="Inserted Author"),
                author_model(name="Custom Author"),
            ],
            match_fields=["id"],
        ),
    )
    existing_count_now = await maybe_async(author_repo.count())

    assert existing_count_now > existing_count


async def test_repo_filter_before_after(author_repo: AnyAuthorRepository) -> None:
    before_filter = BeforeAfter(
        field_name="created_at",
        before=datetime.strptime("2023-05-01T00:00:00", "%Y-%m-%dT%H:%M:%S").astimezone(timezone.utc),
        after=None,
    )
    existing_obj = await maybe_async(author_repo.list(before_filter))
    assert existing_obj[0].name == "Leo Tolstoy"

    after_filter = BeforeAfter(
        field_name="created_at",
        after=datetime.strptime("2023-03-01T00:00:00", "%Y-%m-%dT%H:%M:%S").astimezone(timezone.utc),
        before=None,
    )
    existing_obj = await maybe_async(author_repo.list(after_filter))
    assert existing_obj[0].name == "Agatha Christie"


async def test_repo_filter_on_before_after(author_repo: AnyAuthorRepository) -> None:
    before_filter = OnBeforeAfter(
        field_name="created_at",
        on_or_before=datetime.strptime("2023-05-01T00:00:00", "%Y-%m-%dT%H:%M:%S").astimezone(timezone.utc),
        on_or_after=None,
    )
    existing_obj = await maybe_async(
        author_repo.list(*[before_filter, OrderBy(field_name="created_at", sort_order="desc")]),  # type: ignore
    )
    assert existing_obj[0].name == "Agatha Christie"

    after_filter = OnBeforeAfter(
        field_name="created_at",
        on_or_after=datetime.strptime("2023-03-01T00:00:00", "%Y-%m-%dT%H:%M:%S").astimezone(timezone.utc),
        on_or_before=None,
    )
    existing_obj = await maybe_async(
        author_repo.list(*[after_filter, OrderBy(field_name="created_at", sort_order="desc")]),  # type: ignore
    )
    assert existing_obj[0].name == "Agatha Christie"


async def test_repo_filter_search(author_repo: AnyAuthorRepository) -> None:
    existing_obj = await maybe_async(author_repo.list(SearchFilter(field_name="name", value="gath", ignore_case=False)))
    assert existing_obj[0].name == "Agatha Christie"
    existing_obj = await maybe_async(author_repo.list(SearchFilter(field_name="name", value="GATH", ignore_case=False)))
    # sqlite & mysql are case insensitive by default with a `LIKE`
    dialect = author_repo.session.bind.dialect.name if author_repo.session.bind else "default"
    expected_objs = 1 if dialect in {"sqlite", "mysql", "mssql"} else 0
    assert len(existing_obj) == expected_objs
    existing_obj = await maybe_async(author_repo.list(SearchFilter(field_name="name", value="GATH", ignore_case=True)))
    assert existing_obj[0].name == "Agatha Christie"


async def test_repo_filter_not_in_search(author_repo: AnyAuthorRepository) -> None:
    existing_obj = await maybe_async(
        author_repo.list(NotInSearchFilter(field_name="name", value="gath", ignore_case=False)),
    )
    assert existing_obj[0].name == "Leo Tolstoy"
    existing_obj = await maybe_async(
        author_repo.list(NotInSearchFilter(field_name="name", value="GATH", ignore_case=False)),
    )
    # sqlite & mysql are case insensitive by default with a `LIKE`
    dialect = author_repo.session.bind.dialect.name if author_repo.session.bind else "default"
    expected_objs = 1 if dialect in {"sqlite", "mysql", "mssql"} else 2
    assert len(existing_obj) == expected_objs
    existing_obj = await maybe_async(
        author_repo.list(NotInSearchFilter(field_name="name", value="GATH", ignore_case=True)),
    )
    assert existing_obj[0].name == "Leo Tolstoy"


async def test_repo_filter_order_by(author_repo: AnyAuthorRepository) -> None:
    existing_obj = await maybe_async(author_repo.list(OrderBy(field_name="created_at", sort_order="desc")))
    assert existing_obj[0].name == "Agatha Christie"
    existing_obj = await maybe_async(author_repo.list(OrderBy(field_name="created_at", sort_order="asc")))
    assert existing_obj[0].name == "Leo Tolstoy"


async def test_repo_filter_collection(
    author_repo: AnyAuthorRepository,
    existing_author_ids: Generator[Any, None, None],
) -> None:
    first_author_id = next(existing_author_ids)
    second_author_id = next(existing_author_ids)
    existing_obj = await maybe_async(author_repo.list(CollectionFilter(field_name="id", values=[first_author_id])))
    assert existing_obj[0].name == "Agatha Christie"

    existing_obj = await maybe_async(author_repo.list(CollectionFilter(field_name="id", values=[second_author_id])))
    assert existing_obj[0].name == "Leo Tolstoy"


async def test_repo_filter_no_obj_collection(
    author_repo: AnyAuthorRepository,
) -> None:
    no_obj = await maybe_async(author_repo.list(CollectionFilter(field_name="id", values=[])))
    assert no_obj == []


async def test_repo_filter_null_collection(
    author_repo: AnyAuthorRepository,
) -> None:
    no_obj = await maybe_async(author_repo.list(CollectionFilter(field_name="id", values=None)))
    assert len(no_obj) > 0


async def test_repo_filter_not_in_collection(
    author_repo: AnyAuthorRepository,
    existing_author_ids: Generator[Any, None, None],
) -> None:
    first_author_id = next(existing_author_ids)
    second_author_id = next(existing_author_ids)
    existing_obj = await maybe_async(author_repo.list(NotInCollectionFilter(field_name="id", values=[first_author_id])))
    assert existing_obj[0].name == "Leo Tolstoy"

    existing_obj = await maybe_async(
        author_repo.list(NotInCollectionFilter(field_name="id", values=[second_author_id])),
    )
    assert existing_obj[0].name == "Agatha Christie"


async def test_repo_filter_not_in_no_obj_collection(
    author_repo: AnyAuthorRepository,
) -> None:
    existing_obj = await maybe_async(author_repo.list(NotInCollectionFilter(field_name="id", values=[])))
    assert len(existing_obj) > 0


async def test_repo_filter_not_in_null_collection(
    author_repo: AnyAuthorRepository,
) -> None:
    existing_obj = await maybe_async(author_repo.list(NotInCollectionFilter(field_name="id", values=None)))
    assert len(existing_obj) > 0


async def test_repo_json_methods(
    raw_rules_uuid: RawRecordData,
    rule_repo: RuleRepository,
    rule_service: RuleService,
    rule_model: RuleModel,
) -> None:
    if rule_repo._dialect.name.startswith("spanner") and os.environ.get("SPANNER_EMULATOR_HOST"):
        pytest.skip("Skipped on emulator")

    exp_count = len(raw_rules_uuid) + 1
    new_rule = rule_model(name="Testing", config={"an": "object"})
    obj = await maybe_async(rule_repo.add(new_rule))
    count = await maybe_async(rule_repo.count())
    assert exp_count == count
    assert isinstance(obj, rule_model)
    assert new_rule.name == obj.name
    assert new_rule.config == obj.config
    assert obj.id is not None
    obj.config = {"the": "update"}
    updated = await maybe_async(rule_repo.update(obj))
    assert obj.config == updated.config

    get_obj, get_created = await maybe_async(
        rule_repo.get_or_upsert(match_fields=["name"], name="Secondary loading rule.", config={"another": "object"}),
    )
    assert get_created is False
    assert get_obj.id is not None
    assert get_obj.config == {"another": "object"}

    new_obj, new_created = await maybe_async(
        rule_repo.get_or_upsert(match_fields=["name"], name="New rule.", config={"new": "object"}),
    )
    assert new_created is True
    assert new_obj.id is not None
    assert new_obj.config == {"new": "object"}


async def test_repo_fetched_value(
    model_with_fetched_value_repo: ModelWithFetchedValueRepository,
    model_with_fetched_value: ModelWithFetchedValue,
    request: FixtureRequest,
) -> None:
    if any(fixture in request.fixturenames for fixture in ["mock_async_engine", "mock_sync_engine"]):
        pytest.skip(f"{SQLAlchemyAsyncMockRepository.__name__} does not works with fetched values")
    obj = await maybe_async(model_with_fetched_value_repo.add(model_with_fetched_value(val=1)))
    first_time = obj.updated
    assert first_time is not None
    assert obj.val == 1
    await maybe_async(model_with_fetched_value_repo.session.commit())
    await maybe_async(asyncio.sleep(2))
    obj.val = 2
    obj = await maybe_async(model_with_fetched_value_repo.update(obj))
    assert obj.updated is not None
    assert obj.val == 2
    assert obj.updated != first_time


async def test_lazy_load(
    item_repo: ItemRepository,
    tag_repo: TagRepository,
    item_model: ItemModel,
    tag_model: TagModel,
) -> None:
    if getattr(tag_repo, "__collection__", None) is not None:
        pytest.skip("Skipping lazy load testing on Mock repositories.")
    tag_obj = await maybe_async(tag_repo.add(tag_model(name="A new tag")))
    assert tag_obj
    new_items = await maybe_async(
        item_repo.add_many([item_model(name="The first item"), item_model(name="The second item")]),
    )
    await maybe_async(item_repo.session.commit())
    await maybe_async(tag_repo.session.commit())
    assert len(new_items) > 0
    first_item_id = new_items[0].id
    new_items[1].id
    update_data = {
        "name": "A modified Name",
        "tag_names": ["A new tag"],
        "id": first_item_id,
    }
    tags_to_add = await maybe_async(tag_repo.list(CollectionFilter("name", update_data.pop("tag_names", []))))  # type: ignore
    assert len(tags_to_add) > 0
    assert tags_to_add[0].id is not None
    update_data["tags"] = tags_to_add  # type: ignore[assignment]
    updated_obj = await maybe_async(item_repo.update(item_model(**update_data), auto_refresh=False))
    await maybe_async(item_repo.session.commit())
    assert len(updated_obj.tags) > 0
    assert updated_obj.tags[0].name == "A new tag"


async def test_repo_health_check(author_repo: AnyAuthorRepository) -> None:
    healthy = await maybe_async(author_repo.check_health(author_repo.session))
    assert healthy


# service tests
async def test_service_filter_search(author_service: AuthorService) -> None:
    existing_obj = await maybe_async(
        author_service.list(SearchFilter(field_name="name", value="gath", ignore_case=False)),
    )
    assert existing_obj[0].name == "Agatha Christie"
    existing_obj = await maybe_async(
        author_service.list(SearchFilter(field_name="name", value="GATH", ignore_case=False)),
    )
    # sqlite & mysql are case insensitive by default with a `LIKE`
    dialect = (
        author_service.repository.session.bind.dialect.name if author_service.repository.session.bind else "default"
    )
    expected_objs = 1 if dialect in {"sqlite", "mysql", "mssql"} else 0
    assert len(existing_obj) == expected_objs
    existing_obj = await maybe_async(
        author_service.list(SearchFilter(field_name="name", value="GATH", ignore_case=True)),
    )
    assert existing_obj[0].name == "Agatha Christie"


async def test_service_count_method(author_service: AuthorService) -> None:
    """Test SQLAlchemy count.

    Args:
        author_service: The author mock repository
    """
    assert await maybe_async(author_service.count()) == 2


async def test_service_count_method_with_filters(raw_authors: RawRecordData, author_service: AuthorService) -> None:
    """Test SQLAlchemy count with filters.

    Args:
        author_service: The author mock repository
    """
    if issubclass(author_service.repository_type, (SQLAlchemyAsyncMockRepository, SQLAlchemySyncMockRepository)):
        assert (
            await maybe_async(
                author_service.count(
                    **{author_service.repository.model_type.name.key: raw_authors[0]["name"]},
                ),
            )
            == 1
        )
    else:
        assert (
            await maybe_async(
                author_service.count(
                    author_service.repository.model_type.name == raw_authors[0]["name"],
                ),
            )
            == 1
        )


async def test_service_list_and_count_method(raw_authors: RawRecordData, author_service: AuthorService) -> None:
    """Test SQLAlchemy list with count in asyncpg.

    Args:
        raw_authors: list of authors pre-seeded into the mock repository
        author_service: The author mock repository
    """
    exp_count = len(raw_authors)
    collection, count = await maybe_async(author_service.list_and_count())
    assert exp_count == count
    assert isinstance(collection, list)
    assert len(collection) == exp_count


async def test_service_list_and_count_method_with_filters(
    raw_authors: RawRecordData,
    author_service: AuthorService,
) -> None:
    """Test SQLAlchemy list with count and filters in asyncpg.

    Args:
        raw_authors: list of authors pre-seeded into the mock repository
        author_service: The author mock repository
    """
    exp_name = raw_authors[0]["name"]
    exp_id = raw_authors[0]["id"]
    if issubclass(author_service.repository_type, (SQLAlchemyAsyncMockRepository, SQLAlchemySyncMockRepository)):
        collection, count = await maybe_async(
            author_service.list_and_count(**{author_service.repository.model_type.name.key: exp_name}),
        )
    else:
        collection, count = await maybe_async(
            author_service.list_and_count(author_service.repository.model_type.name == exp_name),
        )
    assert count == 1
    assert isinstance(collection, list)
    assert len(collection) == 1
    assert str(collection[0].id) == str(exp_id)
    assert collection[0].name == exp_name


async def test_service_list_and_count_basic_method(raw_authors: RawRecordData, author_service: AuthorService) -> None:
    """Test SQLAlchemy basic list with count in asyncpg.

    Args:
        raw_authors: list of authors pre-seeded into the mock repository
        author_service: The author mock repository
    """
    exp_count = len(raw_authors)
    collection, count = await maybe_async(author_service.list_and_count(force_basic_query_mode=True))
    assert exp_count == count
    assert isinstance(collection, list)
    assert len(collection) == exp_count


async def test_service_list_and_count_method_empty(book_service: BookService) -> None:
    collection, count = await maybe_async(book_service.list_and_count())
    assert count == 0
    assert isinstance(collection, list)
    assert len(collection) == 0


async def test_service_list_method(
    raw_authors_uuid: RawRecordData,
    author_service: AuthorService,
) -> None:
    exp_count = len(raw_authors_uuid)
    collection = await maybe_async(author_service.list())
    assert isinstance(collection, list)
    assert len(collection) == exp_count


async def test_service_list_method_with_filters(raw_authors: RawRecordData, author_service: AuthorService) -> None:
    exp_name = raw_authors[0]["name"]
    exp_id = raw_authors[0]["id"]
    if issubclass(author_service.repository_type, (SQLAlchemyAsyncMockRepository, SQLAlchemySyncMockRepository)):
        collection = await maybe_async(
            author_service.list(
                **{
                    author_service.repository.model_type.id.key: exp_id,  # type: ignore[union-attr]
                    author_service.repository.model_type.name.key: exp_name,
                },
            ),
        )
    else:
        collection = await maybe_async(
            author_service.list(
                and_(
                    author_service.repository.model_type.id == exp_id,
                    author_service.repository.model_type.name == exp_name,
                ),
            ),
        )
    assert isinstance(collection, list)
    assert len(collection) == 1
    assert str(collection[0].id) == str(exp_id)
    assert collection[0].name == exp_name


async def test_service_create_method(
    raw_authors: RawRecordData,
    author_service: AuthorService,
    author_model: AuthorModel,
) -> None:
    exp_count = len(raw_authors) + 1
    new_author = author_model(name="Testing", dob=datetime.now().date())
    obj = await maybe_async(author_service.create(new_author))
    count = await maybe_async(author_service.count())
    assert exp_count == count
    assert isinstance(obj, author_model)
    assert new_author.name == obj.name
    assert obj.id is not None


async def test_service_create_many_method(
    raw_authors: RawRecordData,
    author_service: AuthorService,
    author_model: AuthorModel,
) -> None:
    exp_count = len(raw_authors) + 2
    objs = await maybe_async(
        author_service.create_many(
            [
                author_model(name="Testing 2", dob=datetime.now().date()),
                author_model(name="Cody", dob=datetime.now().date()),
            ],
        ),
    )
    count = await maybe_async(author_service.count())
    assert exp_count == count
    assert isinstance(objs, list)
    assert len(objs) == 2
    for obj in objs:
        assert obj.id is not None
        assert obj.name in {"Testing 2", "Cody"}


async def test_service_update_many_method(author_service: AuthorService) -> None:
    if author_service.repository._dialect.name.startswith("spanner") and os.environ.get("SPANNER_EMULATOR_HOST"):
        pytest.skip("Skipped on emulator")

    objs = await maybe_async(author_service.list())
    for idx, obj in enumerate(objs):
        obj.name = f"Update {idx}"
    objs = await maybe_async(author_service.update_many(list(objs)))
    for obj in objs:
        assert obj.name.startswith("Update")


async def test_service_exists_method(author_service: AuthorService, first_author_id: Any) -> None:
    exists = await maybe_async(author_service.exists(id=first_author_id))
    assert exists


async def test_service_update_method_item_id(author_service: AuthorService, first_author_id: Any) -> None:
    obj = await maybe_async(author_service.get(first_author_id))
    obj.name = "Updated Name2"
    updated_obj = await maybe_async(author_service.update(item_id=first_author_id, data=obj))
    assert updated_obj.name == obj.name


async def test_service_update_method_no_item_id(author_service: AuthorService, first_author_id: Any) -> None:
    obj = await maybe_async(author_service.get(first_author_id))
    obj.name = "Updated Name2"
    updated_obj = await maybe_async(author_service.update(data=obj))
    assert str(updated_obj.id) == str(first_author_id)
    assert updated_obj.name == obj.name


async def test_service_update_method_data_is_dict(author_service: AuthorService, first_author_id: Any) -> None:
    new_date = datetime.date(datetime.now())
    updated_obj = await maybe_async(
        author_service.update(item_id=first_author_id, data={"dob": new_date}),
    )
    assert updated_obj.dob == new_date
    # ensure the other fields are not affected
    assert updated_obj.name == "Agatha Christie"


async def test_service_update_method_data_is_dict_with_none_value(
    author_service: AuthorService,
    first_author_id: Any,
) -> None:
    updated_obj = await maybe_async(author_service.update(item_id=first_author_id, data={"dob": None}))
    assert cast(Union[date, None], updated_obj.dob) is None
    # ensure the other fields are not affected
    assert updated_obj.name == "Agatha Christie"


async def test_service_update_method_instrumented_attribute(
    author_service: AuthorService,
    first_author_id: Any,
) -> None:
    obj = await maybe_async(author_service.get(first_author_id))
    id_attribute = get_instrumented_attr(author_service.repository.model_type, "id")
    obj.name = "Updated Name2"
    updated_obj = await maybe_async(author_service.update(data=obj, id_attribute=id_attribute))
    assert str(updated_obj.id) == str(first_author_id)
    assert updated_obj.name == obj.name


async def test_service_delete_method(author_service: AuthorService, first_author_id: Any) -> None:
    obj = await maybe_async(author_service.delete(first_author_id))
    assert str(obj.id) == str(first_author_id)


async def test_service_delete_many_method(author_service: AuthorService, author_model: AuthorModel) -> None:
    data_to_insert = [author_model(name="author name %d" % chunk) for chunk in range(2000)]
    _ = await maybe_async(author_service.create_many(data_to_insert))
    all_objs = await maybe_async(author_service.list())
    ids_to_delete = [existing_obj.id for existing_obj in all_objs]
    objs = await maybe_async(author_service.delete_many(ids_to_delete))
    await maybe_async(author_service.repository.session.commit())
    assert len(objs) > 0
    data, count = await maybe_async(author_service.list_and_count())
    assert data == []
    assert count == 0


async def test_service_get_method(author_service: AuthorService, first_author_id: Any) -> None:
    obj = await maybe_async(author_service.get(first_author_id))
    assert obj.name == "Agatha Christie"


async def test_service_get_one_or_none_method(author_service: AuthorService, first_author_id: Any) -> None:
    obj = await maybe_async(author_service.get_one_or_none(id=first_author_id))
    assert obj is not None
    assert obj.name == "Agatha Christie"
    none_obj = await maybe_async(author_service.get_one_or_none(name="I don't exist"))
    assert none_obj is None


async def test_service_get_one_method(author_service: AuthorService, first_author_id: Any) -> None:
    obj = await maybe_async(author_service.get_one(id=first_author_id))
    assert obj is not None
    assert obj.name == "Agatha Christie"
    with pytest.raises(RepositoryError):
        _ = await author_service.get_one(name="I don't exist")


async def test_service_get_or_upsert_method(author_service: AuthorService, first_author_id: Any) -> None:
    existing_obj, existing_created = await maybe_async(author_service.get_or_upsert(name="Agatha Christie"))
    assert str(existing_obj.id) == str(first_author_id)
    assert existing_created is False
    new_obj, new_created = await maybe_async(author_service.get_or_upsert(name="New Author"))
    assert new_obj.id is not None
    assert new_obj.name == "New Author"
    assert new_created


async def test_service_get_and_update_method(author_service: AuthorService, first_author_id: Any) -> None:
    existing_obj, existing_created = await maybe_async(
        author_service.get_and_update(name="Agatha Christie", match_fields="name"),
    )
    assert str(existing_obj.id) == str(first_author_id)
    assert existing_created is False
    with pytest.raises(NotFoundError):
        _ = await maybe_async(author_service.get_and_update(name="New Author"))


async def test_service_upsert_method(
    author_service: AuthorService,
    first_author_id: Any,
    author_model: AuthorModel,
    new_pk_id: Any,
) -> None:
    existing_obj = await maybe_async(author_service.get_one(name="Agatha Christie"))
    existing_obj.name = "Agatha C."
    upsert_update_obj = await maybe_async(author_service.upsert(item_id=first_author_id, data=existing_obj))
    assert str(upsert_update_obj.id) == str(first_author_id)
    assert upsert_update_obj.name == "Agatha C."

    upsert_insert_obj = await maybe_async(author_service.upsert(data=author_model(name="An Author")))
    assert upsert_insert_obj.id is not None
    assert upsert_insert_obj.name == "An Author"

    # ensures that it still works even if the ID is added before insert
    upsert2_insert_obj = await maybe_async(
        author_service.upsert(author_model(id=new_pk_id, name="Another Author")),
    )
    assert upsert2_insert_obj.id is not None
    assert upsert2_insert_obj.name == "Another Author"


async def test_service_upsert_method_match(
    author_service: AuthorService,
    first_author_id: Any,
    author_model: AuthorModel,
    new_pk_id: Any,
) -> None:
    if author_service.repository._dialect.name.startswith("spanner") and os.environ.get("SPANNER_EMULATOR_HOST"):
        pytest.skip(
            "Skipped on emulator. See the following:  https://github.com/GoogleCloudPlatform/cloud-spanner-emulator/issues/73",
        )
    existing_obj = await maybe_async(author_service.get_one(name="Agatha Christie"))
    existing_obj.name = "Agatha C."
    upsert_update_obj = await maybe_async(
        author_service.upsert(data=existing_obj.to_dict(exclude={"id"}), match_fields=["name"]),
    )
    assert str(upsert_update_obj.id) != str(first_author_id)
    assert upsert_update_obj.name == "Agatha C."

    upsert_insert_obj = await maybe_async(
        author_service.upsert(data=author_model(name="An Author"), match_fields=["name"]),
    )
    assert upsert_insert_obj.id is not None
    assert upsert_insert_obj.name == "An Author"

    # ensures that it still works even if the ID is added before insert
    upsert2_insert_obj = await maybe_async(
        author_service.upsert(author_model(id=new_pk_id, name="Another Author"), match_fields=["name"]),
    )
    assert upsert2_insert_obj.id is not None
    assert upsert2_insert_obj.name == "Another Author"


async def test_service_upsert_many_method(
    author_service: AuthorService,
    author_model: AuthorModel,
) -> None:
    if author_service.repository._dialect.name.startswith("spanner") and os.environ.get("SPANNER_EMULATOR_HOST"):
        pytest.skip(
            "Skipped on emulator. See the following:  https://github.com/GoogleCloudPlatform/cloud-spanner-emulator/issues/73",
        )
    existing_obj = await maybe_async(author_service.get_one(name="Agatha Christie"))
    existing_obj.name = "Agatha C."
    upsert_update_objs = await maybe_async(
        author_service.upsert_many(
            [
                existing_obj,
                author_model(name="Inserted Author"),
                author_model(name="Custom Author"),
            ],
        ),
    )
    assert len(upsert_update_objs) == 3
    assert upsert_update_objs[0].id is not None
    assert upsert_update_objs[0].name in ("Agatha C.", "Inserted Author", "Custom Author")
    assert upsert_update_objs[1].id is not None
    assert upsert_update_objs[1].name in ("Agatha C.", "Inserted Author", "Custom Author")
    assert upsert_update_objs[2].id is not None
    assert upsert_update_objs[2].name in ("Agatha C.", "Inserted Author", "Custom Author")


async def test_service_upsert_many_method_match_fields_id(
    author_service: AuthorService,
    author_model: AuthorModel,
) -> None:
    if author_service.repository._dialect.name.startswith("spanner") and os.environ.get("SPANNER_EMULATOR_HOST"):
        pytest.skip(
            "Skipped on emulator. See the following:  https://github.com/GoogleCloudPlatform/cloud-spanner-emulator/issues/73",
        )
    existing_obj = await maybe_async(author_service.get_one(name="Agatha Christie"))
    existing_obj.name = "Agatha C."
    upsert_update_objs = await maybe_async(
        author_service.upsert_many(
            [
                existing_obj,
                author_model(name="Inserted Author"),
                author_model(name="Custom Author"),
            ],
            match_fields=["id"],
        ),
    )
    assert len(upsert_update_objs) == 3
    assert upsert_update_objs[0].id is not None
    assert upsert_update_objs[0].name in ("Agatha C.", "Inserted Author", "Custom Author")
    assert upsert_update_objs[1].id is not None
    assert upsert_update_objs[1].name in ("Agatha C.", "Inserted Author", "Custom Author")
    assert upsert_update_objs[2].id is not None
    assert upsert_update_objs[2].name in ("Agatha C.", "Inserted Author", "Custom Author")


async def test_service_upsert_many_method_match_fields_non_id(
    author_service: AuthorService,
    author_model: AuthorModel,
) -> None:
    if author_service.repository._dialect.name.startswith("spanner") and os.environ.get("SPANNER_EMULATOR_HOST"):
        pytest.skip(
            "Skipped on emulator. See the following:  https://github.com/GoogleCloudPlatform/cloud-spanner-emulator/issues/73",
        )
    existing_count = await maybe_async(author_service.count())
    existing_obj = await maybe_async(author_service.get_one(name="Agatha Christie"))
    existing_obj.name = "Agatha C."
    _ = await maybe_async(
        author_service.upsert_many(
            data=[
                existing_obj,
                author_model(name="Inserted Author"),
                author_model(name="Custom Author"),
            ],
            match_fields=["name"],
        ),
    )
    existing_count_now = await maybe_async(author_service.count())

    assert existing_count_now > existing_count


async def test_repo_custom_statement(author_repo: AnyAuthorRepository, author_service: AuthorService) -> None:
    """Test Repo with custom statement

    Args:
        author_repo: The author mock repository
    """
    service_type = type(author_service)
    new_service = service_type(session=author_repo.session, statement=select(author_repo.model_type))
    assert await maybe_async(new_service.count()) == 2


async def test_repo_get_or_create_deprecation(author_repo: AnyAuthorRepository, first_author_id: Any) -> None:
    with pytest.deprecated_call():
        existing_obj, existing_created = await maybe_async(author_repo.get_or_create(name="Agatha Christie"))
        assert str(existing_obj.id) == str(first_author_id)
        assert existing_created is False


async def test_service_update_no_pk(author_service: AuthorService) -> None:
    with pytest.raises(RepositoryError):
        _existing_obj = await maybe_async(author_service.update(data={"name": "Agatha Christie"}))


async def test_repo_encrypted_methods(
    raw_secrets_uuid: RawRecordData,
    secret_repo: SecretRepository,
    raw_secrets: RawRecordData,
    first_secret_id: Any,
    secret_model: SecretModel,
) -> None:
    existing_obj = await maybe_async(secret_repo.get(first_secret_id))
    assert existing_obj.secret == raw_secrets[0]["secret"]
    assert existing_obj.long_secret == raw_secrets[0]["long_secret"]

    exp_count = len(raw_secrets_uuid) + 1
    new_secret = secret_model(secret="hidden data", long_secret="another longer secret")
    obj = await maybe_async(secret_repo.add(new_secret))
    count = await maybe_async(secret_repo.count())
    assert exp_count == count
    assert isinstance(obj, secret_model)
    assert new_secret.secret == obj.secret
    assert new_secret.long_secret == obj.long_secret
    assert obj.id is not None
    obj.secret = "new secret value"
    obj.long_secret = "new long secret value"
    updated = await maybe_async(secret_repo.update(obj))
    assert obj.secret == updated.secret
    assert obj.long_secret == updated.long_secret


async def test_service_create_method_slug(
    raw_slug_books: RawRecordData,
    slug_book_service: SlugBookService,
    slug_book_model: SlugBookModel,
) -> None:
    new_book = {"title": "a new book!!", "author_id": uuid4().hex}
    obj = await maybe_async(slug_book_service.create(new_book))
    assert isinstance(obj, slug_book_model)
    assert new_book["title"] == obj.title
    assert obj.slug == "a-new-book"
    assert obj.id is not None


async def test_service_create_method_slug_existing(
    raw_slug_books: RawRecordData,
    slug_book_service: SlugBookService,
    slug_book_model: SlugBookModel,
) -> None:
    if issubclass(
        slug_book_service.repository_type,
        (
            SQLAlchemySyncMockSlugRepository,
            SQLAlchemyAsyncMockRepository,
            SQLAlchemyAsyncMockRepository,
            SQLAlchemyAsyncMockRepository,
        ),
    ):
        pytest.skip("Skipping additional bigint mock repository tests")
    current_count = await maybe_async(slug_book_service.count())
    if current_count == 0:
        _ = await maybe_async(slug_book_service.create_many(raw_slug_books))

    new_book = {"title": "Murder on the Orient Express", "author_id": uuid4().hex}
    obj = await maybe_async(slug_book_service.create(new_book))
    assert isinstance(obj, slug_book_model)
    assert new_book["title"] == obj.title
    assert obj.slug != "murder-on-the-orient-express"
    assert obj.id is not None


async def test_service_create_many_method_slug(
    raw_slug_books: RawRecordData,
    slug_book_service: SlugBookService,
    slug_book_model: SlugBookModel,
) -> None:
    objs = await maybe_async(
        slug_book_service.create_many(
            [
                {"title": " extra!! ", "author_id": uuid4().hex},
                {"title": "punctuated Book!!", "author_id": uuid4().hex},
            ],
        ),
    )
    assert isinstance(objs, list)
    for obj in objs:
        assert obj.id is not None
        assert obj.slug in {"extra", "punctuated-book"}
        assert obj.title in {" extra!! ", "punctuated Book!!"}


class AuthorStruct(Struct):
    name: str


class AuthorBaseModel(BaseModel):
    model_config = {"from_attributes": True}
    name: str


async def test_service_paginated_to_schema(raw_authors: RawRecordData, author_service: AuthorService) -> None:
    """Test SQLAlchemy list with count in asyncpg.

    Args:
        raw_authors: list of authors pre-seeded into the mock repository
        author_service: The author mock repository
    """
    exp_count = len(raw_authors)
    collection, count = await maybe_async(author_service.list_and_count())
    model_dto = author_service.to_schema(data=collection, total=count)
    pydantic_dto = author_service.to_schema(data=collection, total=count, schema_type=AuthorBaseModel)
    msgspec_dto = author_service.to_schema(data=collection, total=count, schema_type=AuthorStruct)
    assert exp_count == count
    assert isinstance(model_dto, OffsetPagination)
    assert isinstance(model_dto.items[0].name, str)
    assert model_dto.total == exp_count
    assert isinstance(pydantic_dto, OffsetPagination)
    assert isinstance(pydantic_dto.items[0].name, str)
    assert pydantic_dto.total == exp_count
    assert isinstance(msgspec_dto, OffsetPagination)
    assert isinstance(msgspec_dto.items[0].name, str)
    assert msgspec_dto.total == exp_count


async def test_service_to_schema(
    author_service: AuthorService,
    first_author_id: Any,
) -> None:
    """Test SQLAlchemy list with count in asyncpg.

    Args:
        raw_authors: list of authors pre-seeded into the mock repository
        author_service: The author mock repository
    """
    obj = await maybe_async(author_service.get(first_author_id))
    model_dto = author_service.to_schema(data=obj)
    pydantic_dto = author_service.to_schema(data=obj, schema_type=AuthorBaseModel)
    msgspec_dto = author_service.to_schema(data=obj, schema_type=AuthorStruct)
    assert isinstance(model_dto.name, str)
    assert isinstance(pydantic_dto.name, str)
    assert isinstance(msgspec_dto.name, str)<|MERGE_RESOLUTION|>--- conflicted
+++ resolved
@@ -11,12 +11,9 @@
 from uuid import UUID, uuid4
 
 import pytest
-<<<<<<< HEAD
-=======
 from msgspec import Struct
 from pydantic import BaseModel
 from pytest_lazyfixture import lazy_fixture
->>>>>>> 96aad8d1
 from sqlalchemy import Engine, Table, and_, insert, select
 from sqlalchemy.ext.asyncio import AsyncEngine, AsyncSession
 from sqlalchemy.orm import Session, sessionmaker
@@ -46,14 +43,8 @@
 from advanced_alchemy.service.pagination import OffsetPagination
 from advanced_alchemy.utils.text import slugify
 from tests import models_bigint, models_uuid
-<<<<<<< HEAD
-from tests.helpers import lazy_fixture, maybe_async
-
-from .helpers import update_raw_records
-=======
 from tests.helpers import maybe_async
 from tests.integration.helpers import update_raw_records
->>>>>>> 96aad8d1
 
 if TYPE_CHECKING:
     from pytest import FixtureRequest
