"""Unit tests for the SQLAlchemy Repository implementation."""

from __future__ import annotations

import asyncio
import contextlib
import os
from datetime import datetime, timedelta, timezone
from typing import TYPE_CHECKING, Any, Dict, Generator, Iterator, List, Literal, Type, Union, cast
from unittest.mock import NonCallableMagicMock, create_autospec
from uuid import UUID

import pytest
from pytest_lazyfixture import lazy_fixture
from sqlalchemy import Engine, Table, and_, insert, select
from sqlalchemy.ext.asyncio import AsyncEngine, AsyncSession
from sqlalchemy.orm import Session, sessionmaker
from time_machine import travel

from advanced_alchemy import (
    SQLAlchemyAsyncMockRepository,
    SQLAlchemyAsyncRepository,
    SQLAlchemyAsyncRepositoryService,
    SQLAlchemySyncMockRepository,
    base,
)
from advanced_alchemy.exceptions import NotFoundError, RepositoryError
from advanced_alchemy.filters import (
    BeforeAfter,
    CollectionFilter,
    NotInCollectionFilter,
    NotInSearchFilter,
    OnBeforeAfter,
    OrderBy,
    SearchFilter,
)
from advanced_alchemy.repository._util import get_instrumented_attr, model_from_dict
from tests import models_bigint, models_uuid
from tests.helpers import maybe_async

from .helpers import update_raw_records

if TYPE_CHECKING:
    from pytest import FixtureRequest
    from time_machine import Coordinates

pytestmark = [
    pytest.mark.integration,
]

RepositoryPKType = Literal["uuid", "bigint"]
AuthorModel = Type[Union[models_uuid.UUIDAuthor, models_bigint.BigIntAuthor]]
RuleModel = Type[Union[models_uuid.UUIDRule, models_bigint.BigIntRule]]
ModelWithFetchedValue = Type[Union[models_uuid.UUIDModelWithFetchedValue, models_bigint.BigIntModelWithFetchedValue]]
ItemModel = Type[Union[models_uuid.UUIDItem, models_bigint.BigIntItem]]
TagModel = Type[Union[models_uuid.UUIDTag, models_bigint.BigIntTag]]

AnyAuthor = Union[models_uuid.UUIDAuthor, models_bigint.BigIntAuthor]
AuthorRepository = SQLAlchemyAsyncRepository[AnyAuthor]
AuthorMockRepository = SQLAlchemyAsyncMockRepository[AnyAuthor]
AnyAuthorRepository = Union[AuthorRepository, AuthorMockRepository]
AuthorService = SQLAlchemyAsyncRepositoryService[AnyAuthor]

AnyRule = Union[models_uuid.UUIDRule, models_bigint.BigIntRule]
RuleRepository = SQLAlchemyAsyncRepository[AnyRule]
RuleService = SQLAlchemyAsyncRepositoryService[AnyRule]

AnyBook = Union[models_uuid.UUIDBook, models_bigint.BigIntBook]
BookRepository = SQLAlchemyAsyncRepository[AnyBook]
BookService = SQLAlchemyAsyncRepositoryService[AnyBook]

AnyTag = Union[models_uuid.UUIDTag, models_bigint.BigIntTag]
TagRepository = SQLAlchemyAsyncRepository[AnyTag]
TagService = SQLAlchemyAsyncRepositoryService[AnyTag]

AnyItem = Union[models_uuid.UUIDItem, models_bigint.BigIntItem]
ItemRepository = SQLAlchemyAsyncRepository[AnyItem]
ItemService = SQLAlchemyAsyncRepositoryService[AnyItem]

AnyModelWithFetchedValue = Union[models_uuid.UUIDModelWithFetchedValue, models_bigint.BigIntModelWithFetchedValue]
ModelWithFetchedValueRepository = SQLAlchemyAsyncRepository[AnyModelWithFetchedValue]
ModelWithFetchedValueService = SQLAlchemyAsyncRepositoryService[AnyModelWithFetchedValue]

RawRecordData = List[Dict[str, Any]]

mock_engines = {"mock_async_engine", "mock_sync_engine"}


@pytest.fixture(autouse=True)
def _clear_in_memory_db() -> Generator[None, None, None]:
    try:
        yield
    finally:
        SQLAlchemyAsyncMockRepository.__database_clear__()
        SQLAlchemySyncMockRepository.__database_clear__()


@pytest.fixture(name="raw_authors_uuid")
def fx_raw_authors_uuid() -> RawRecordData:
    """Unstructured author representations."""
    return [
        {
            "id": UUID("97108ac1-ffcb-411d-8b1e-d9183399f63b"),
            "name": "Agatha Christie",
            "dob": "1890-09-15",
            "created_at": "2023-05-01T00:00:00",
            "updated_at": "2023-05-11T00:00:00",
        },
        {
            "id": UUID("5ef29f3c-3560-4d15-ba6b-a2e5c721e4d2"),
            "name": "Leo Tolstoy",
            "dob": "1828-09-09",
            "created_at": "2023-03-01T00:00:00",
            "updated_at": "2023-05-15T00:00:00",
        },
    ]


@pytest.fixture(name="raw_books_uuid")
def fx_raw_books_uuid(raw_authors_uuid: RawRecordData) -> RawRecordData:
    """Unstructured book representations."""
    return [
        {
            "id": UUID("f34545b9-663c-4fce-915d-dd1ae9cea42a"),
            "title": "Murder on the Orient Express",
            "author_id": raw_authors_uuid[0]["id"],
            "author": raw_authors_uuid[0],
        },
    ]


@pytest.fixture(name="raw_log_events_uuid")
def fx_raw_log_events_uuid() -> RawRecordData:
    """Unstructured log events representations."""
    return [
        {
            "id": "f34545b9-663c-4fce-915d-dd1ae9cea42a",
            "logged_at": "0001-01-01T00:00:00",
            "payload": {"foo": "bar", "baz": datetime.now()},
            "created_at": "0001-01-01T00:00:00",
            "updated_at": "0001-01-01T00:00:00",
        },
    ]


@pytest.fixture(name="raw_rules_uuid")
def fx_raw_rules_uuid() -> RawRecordData:
    """Unstructured rules representations."""
    return [
        {
            "id": "f34545b9-663c-4fce-915d-dd1ae9cea42a",
            "name": "Initial loading rule.",
            "config": {"url": "https://example.org", "setting_123": 1},
            "created_at": "2023-01-01T00:00:00",
            "updated_at": "2023-02-01T00:00:00",
        },
        {
            "id": "f34545b9-663c-4fce-915d-dd1ae9cea34b",
            "name": "Secondary loading rule.",
            "config": {"url": "https://example.org", "bar": "foo", "setting_123": 4},
            "created_at": "2023-02-01T00:00:00",
            "updated_at": "2023-02-01T00:00:00",
        },
    ]


@pytest.fixture(name="raw_authors_bigint")
def fx_raw_authors_bigint() -> RawRecordData:
    """Unstructured author representations."""
    return [
        {
            "id": 2023,
            "name": "Agatha Christie",
            "dob": "1890-09-15",
            "created_at": "2023-05-01T00:00:00",
            "updated_at": "2023-05-11T00:00:00",
        },
        {
            "id": 2024,
            "name": "Leo Tolstoy",
            "dob": "1828-09-09",
            "created_at": "2023-03-01T00:00:00",
            "updated_at": "2023-05-15T00:00:00",
        },
    ]


@pytest.fixture(name="raw_books_bigint")
def fx_raw_books_bigint(raw_authors_bigint: RawRecordData) -> RawRecordData:
    """Unstructured book representations."""
    return [
        {
            "title": "Murder on the Orient Express",
            "author_id": raw_authors_bigint[0]["id"],
            "author": raw_authors_bigint[0],
        },
    ]


@pytest.fixture(name="raw_log_events_bigint")
def fx_raw_log_events_bigint() -> RawRecordData:
    """Unstructured log events representations."""
    return [
        {
            "id": 2025,
            "logged_at": "0001-01-01T00:00:00",
            "payload": {"foo": "bar", "baz": datetime.now()},
            "created_at": "0001-01-01T00:00:00",
            "updated_at": "0001-01-01T00:00:00",
        },
    ]


@pytest.fixture(name="raw_rules_bigint")
def fx_raw_rules_bigint() -> RawRecordData:
    """Unstructured rules representations."""
    return [
        {
            "id": 2025,
            "name": "Initial loading rule.",
            "config": {"url": "https://example.org", "setting_123": 1},
            "created_at": "2023-01-01T00:00:00",
            "updated_at": "2023-02-01T00:00:00",
        },
        {
            "id": 2024,
            "name": "Secondary loading rule.",
            "config": {"url": "https://example.org", "bar": "foo", "setting_123": 4},
            "created_at": "2023-02-01T00:00:00",
            "updated_at": "2023-02-01T00:00:00",
        },
    ]


@pytest.fixture(params=["uuid", "bigint"])
def repository_pk_type(request: FixtureRequest) -> RepositoryPKType:
    """Return the primary key type of the repository"""
    return cast(RepositoryPKType, request.param)


@pytest.fixture()
def author_model(repository_pk_type: RepositoryPKType) -> AuthorModel:
    """Return the ``Author`` model matching the current repository PK type"""
    if repository_pk_type == "uuid":
        return models_uuid.UUIDAuthor
    return models_bigint.BigIntAuthor


@pytest.fixture()
def rule_model(repository_pk_type: RepositoryPKType) -> RuleModel:
    """Return the ``Rule`` model matching the current repository PK type"""
    if repository_pk_type == "bigint":
        return models_bigint.BigIntRule
    return models_uuid.UUIDRule


@pytest.fixture()
def model_with_fetched_value(repository_pk_type: RepositoryPKType) -> ModelWithFetchedValue:
    """Return the ``ModelWithFetchedValue`` model matching the current repository PK type"""
    if repository_pk_type == "bigint":
        return models_bigint.BigIntModelWithFetchedValue
    return models_uuid.UUIDModelWithFetchedValue


@pytest.fixture()
def item_model(repository_pk_type: RepositoryPKType) -> ItemModel:
    """Return the ``Item`` model matching the current repository PK type"""
    if repository_pk_type == "bigint":
        return models_bigint.BigIntItem
    return models_uuid.UUIDItem


@pytest.fixture()
def tag_model(repository_pk_type: RepositoryPKType) -> TagModel:
    """Return the ``Tag`` model matching the current repository PK type"""
    if repository_pk_type == "uuid":
        return models_uuid.UUIDTag
    return models_bigint.BigIntTag


@pytest.fixture()
def book_model(repository_pk_type: RepositoryPKType) -> type[models_uuid.UUIDBook | models_bigint.BigIntBook]:
    """Return the ``Book`` model matching the current repository PK type"""
    if repository_pk_type == "uuid":
        return models_uuid.UUIDBook
    return models_bigint.BigIntBook


@pytest.fixture()
def new_pk_id(repository_pk_type: RepositoryPKType) -> Any:
    """Return an unused primary key, matching the current repository PK type"""
    if repository_pk_type == "uuid":
        return UUID("baa0a5c7-5404-4821-bc76-6cf5e73c8219")
    return 10


@pytest.fixture()
def existing_author_ids(raw_authors: RawRecordData) -> Iterator[Any]:
    """Return the existing primary keys based on the raw data provided"""
    return (author["id"] for author in raw_authors)


@pytest.fixture()
def first_author_id(raw_authors: RawRecordData) -> Any:
    """Return the primary key of the first ``Author`` record of the current repository PK type"""
    return raw_authors[0]["id"]


@pytest.fixture(
    params=[
        pytest.param(
            "sqlite_engine",
            marks=[
                pytest.mark.sqlite,
                pytest.mark.integration,
            ],
        ),
        pytest.param(
            "duckdb_engine",
            marks=[
                pytest.mark.duckdb,
                pytest.mark.integration,
                pytest.mark.xdist_group("duckdb"),
            ],
        ),
        pytest.param(
            "oracle18c_engine",
            marks=[
                pytest.mark.oracledb,
                pytest.mark.integration,
                pytest.mark.xdist_group("oracle18"),
            ],
        ),
        pytest.param(
            "oracle23c_engine",
            marks=[
                pytest.mark.oracledb,
                pytest.mark.integration,
                pytest.mark.xdist_group("oracle23"),
            ],
        ),
        pytest.param(
            "psycopg_engine",
            marks=[
                pytest.mark.psycopg_sync,
                pytest.mark.integration,
                pytest.mark.xdist_group("postgres"),
            ],
        ),
        pytest.param(
            "spanner_engine",
            marks=[
                pytest.mark.spanner,
                pytest.mark.integration,
                pytest.mark.xdist_group("spanner"),
            ],
        ),
        pytest.param(
            "mssql_engine",
            marks=[
                pytest.mark.mssql_sync,
                pytest.mark.integration,
                pytest.mark.xdist_group("mssql"),
            ],
        ),
        pytest.param(
            "cockroachdb_engine",
            marks=[
                pytest.mark.cockroachdb_sync,
                pytest.mark.integration,
                pytest.mark.xdist_group("cockroachdb"),
            ],
        ),
        pytest.param(
            "mock_sync_engine",
            marks=[
                pytest.mark.mock_sync,
                pytest.mark.integration,
                pytest.mark.xdist_group("mock"),
            ],
        ),
    ],
)
def engine(request: FixtureRequest, repository_pk_type: RepositoryPKType) -> Engine:
    """Return a synchronous engine. Parametrized to return all engines supported by
    the repository PK type
    """
    engine = cast(Engine, request.getfixturevalue(request.param))
    if engine.dialect.name.startswith("spanner") and repository_pk_type == "bigint":
        pytest.skip(reason="Spanner does not support monotonically increasing primary keys")
    elif engine.dialect.name.startswith("cockroach") and repository_pk_type == "bigint":
        pytest.skip(reason="Cockroachdb has special considerations for monotonically increasing primary keys.")
    return engine


@pytest.fixture()
def raw_authors(request: FixtureRequest, repository_pk_type: RepositoryPKType) -> RawRecordData:
    """Return raw ``Author`` data matching the current PK type"""
    if repository_pk_type == "bigint":
        authors = request.getfixturevalue("raw_authors_bigint")
    else:
        authors = request.getfixturevalue("raw_authors_uuid")
    return cast("RawRecordData", authors)


@pytest.fixture()
def raw_rules(request: FixtureRequest, repository_pk_type: RepositoryPKType) -> RawRecordData:
    """Return raw ``Rule`` data matching the current PK type"""
    if repository_pk_type == "bigint":
        rules = request.getfixturevalue("raw_rules_bigint")
    else:
        rules = request.getfixturevalue("raw_rules_uuid")
    return cast("RawRecordData", rules)


def _seed_db_sync(
    *,
    engine: Engine,
    raw_authors: RawRecordData,
    raw_rules: RawRecordData,
    author_model: AuthorModel,
    rule_model: RuleModel,
) -> None:
    update_raw_records(raw_authors=raw_authors, raw_rules=raw_rules)

    if isinstance(engine, NonCallableMagicMock):
        for raw_author in raw_authors:
            SQLAlchemySyncMockRepository.__database_add__(
                author_model,
                model_from_dict(author_model, **raw_author),  # type: ignore[type-var]
            )
        for raw_rule in raw_rules:
            SQLAlchemySyncMockRepository.__database_add__(
                author_model,
                model_from_dict(rule_model, **raw_rule),  # type: ignore[type-var]
            )
    else:
        with engine.begin() as conn:
            base.orm_registry.metadata.drop_all(conn)
            base.orm_registry.metadata.create_all(conn)

        with engine.begin() as conn:
            for author in raw_authors:
                conn.execute(insert(author_model).values(author))
            for rule in raw_rules:
                conn.execute(insert(rule_model).values(rule))


def _seed_spanner(
    *,
    engine: Engine,
    raw_authors_uuid: RawRecordData,
    raw_rules_uuid: RawRecordData,
) -> list[Table]:
    update_raw_records(raw_authors=raw_authors_uuid, raw_rules=raw_rules_uuid)

    with engine.begin() as txn:
        objs = [
            tbl for tbl in models_uuid.UUIDAuthor.registry.metadata.sorted_tables if tbl.description.startswith("uuid")
        ]
        models_uuid.UUIDAuthor.registry.metadata.create_all(txn, tables=objs)
    return objs


@pytest.fixture()
def seed_db_sync(
    engine: Engine,
    raw_authors: RawRecordData,
    raw_rules: RawRecordData,
    author_model: AuthorModel,
    rule_model: RuleModel,
) -> None:
    if engine.dialect.name.startswith("spanner"):
        _seed_spanner(engine=engine, raw_authors_uuid=raw_authors, raw_rules_uuid=raw_rules)
    else:
        _seed_db_sync(
            engine=engine,
            raw_authors=raw_authors,
            raw_rules=raw_rules,
            author_model=author_model,
            rule_model=rule_model,
        )


@pytest.fixture()
def session(
    engine: Engine,
    raw_authors: RawRecordData,
    raw_rules: RawRecordData,
    seed_db_sync: None,
) -> Generator[Session, None, None]:
    """Return a synchronous session for the current engine"""
    session = sessionmaker(bind=engine)()

    if engine.dialect.name.startswith("spanner"):
        try:
            author_repo = models_uuid.AuthorSyncRepository(session=session)
            for author in raw_authors:
                _ = author_repo.get_or_upsert(match_fields="name", **author)
            if not bool(os.environ.get("SPANNER_EMULATOR_HOST")):
                rule_repo = models_uuid.RuleSyncRepository(session=session)
                for rule in raw_rules:
                    _ = rule_repo.add(models_uuid.UUIDRule(**rule))
            yield session
        finally:
            session.rollback()
            session.close()
        with engine.begin() as txn:
            models_uuid.UUIDAuthor.registry.metadata.drop_all(txn, tables=seed_db_sync)
    else:
        try:
            yield session
        finally:
            session.rollback()
            session.close()


@pytest.fixture(
    params=[
        pytest.param(
            "aiosqlite_engine",
            marks=[
                pytest.mark.aiosqlite,
                pytest.mark.integration,
            ],
        ),
        pytest.param(
            "asyncmy_engine",
            marks=[
                pytest.mark.asyncmy,
                pytest.mark.integration,
                pytest.mark.xdist_group("mysql"),
            ],
        ),
        pytest.param(
            "asyncpg_engine",
            marks=[
                pytest.mark.asyncpg,
                pytest.mark.integration,
                pytest.mark.xdist_group("postgres"),
            ],
        ),
        pytest.param(
            "psycopg_async_engine",
            marks=[
                pytest.mark.psycopg_async,
                pytest.mark.integration,
                pytest.mark.xdist_group("postgres"),
            ],
        ),
        pytest.param(
            "cockroachdb_async_engine",
            marks=[
                pytest.mark.cockroachdb_async,
                pytest.mark.integration,
                pytest.mark.xdist_group("cockroachdb"),
            ],
        ),
        pytest.param(
            "mssql_async_engine",
            marks=[
                pytest.mark.mssql_async,
                pytest.mark.integration,
                pytest.mark.xdist_group("mssql"),
            ],
        ),
        pytest.param(
            "mock_async_engine",
            marks=[
                pytest.mark.mock_async,
                pytest.mark.integration,
                pytest.mark.xdist_group("mock"),
            ],
        ),
    ],
)
def async_engine(request: FixtureRequest, repository_pk_type: RepositoryPKType) -> AsyncEngine:
    async_engine = cast(AsyncEngine, request.getfixturevalue(request.param))
    if async_engine.dialect.name.startswith("cockroach") and repository_pk_type == "bigint":
        pytest.skip(reason="Cockroachdb has special considerations for monotonically increasing primary keys.")
    return async_engine


@pytest.fixture()
async def seed_db_async(
    async_engine: AsyncEngine | NonCallableMagicMock,
    raw_authors: RawRecordData,
    raw_rules: RawRecordData,
    author_model: AuthorModel,
    rule_model: RuleModel,
) -> None:
    """Return an asynchronous session for the current engine"""
    # convert date/time strings to dt objects.
    for raw_author in raw_authors:
        raw_author["dob"] = datetime.strptime(raw_author["dob"], "%Y-%m-%d").date()
        raw_author["created_at"] = datetime.strptime(raw_author["created_at"], "%Y-%m-%dT%H:%M:%S").astimezone(
            timezone.utc,
        )
        raw_author["updated_at"] = datetime.strptime(raw_author["updated_at"], "%Y-%m-%dT%H:%M:%S").astimezone(
            timezone.utc,
        )
    for raw_author in raw_rules:
        raw_author["created_at"] = datetime.strptime(raw_author["created_at"], "%Y-%m-%dT%H:%M:%S").astimezone(
            timezone.utc,
        )
        raw_author["updated_at"] = datetime.strptime(raw_author["updated_at"], "%Y-%m-%dT%H:%M:%S").astimezone(
            timezone.utc,
        )

    if isinstance(async_engine, NonCallableMagicMock):
        for raw_author in raw_authors:
            SQLAlchemyAsyncMockRepository.__database_add__(
                author_model,
                model_from_dict(author_model, **raw_author),  # type: ignore[type-var]
            )
        for raw_rule in raw_rules:
            SQLAlchemyAsyncMockRepository.__database_add__(
                author_model,
                model_from_dict(rule_model, **raw_rule),  # type: ignore[type-var]
            )
    else:
        async with async_engine.begin() as conn:
            await conn.run_sync(base.orm_registry.metadata.drop_all)
            await conn.run_sync(base.orm_registry.metadata.create_all)
            await conn.execute(insert(author_model).values(raw_authors))
            await conn.execute(insert(rule_model).values(raw_rules))


@pytest.fixture(params=[lazy_fixture("session"), lazy_fixture("async_session")], ids=["sync", "async"])
def any_session(request: FixtureRequest) -> AsyncSession | Session:
    """Return a session for the current session"""
    if isinstance(request.param, AsyncSession):
        request.getfixturevalue("seed_db_async")
    else:
        request.getfixturevalue("seed_db_sync")
    return request.param  # type: ignore[no-any-return]


@pytest.fixture(params=[lazy_fixture("engine"), lazy_fixture("async_engine")], ids=["sync", "async"])
async def any_engine(
    request: FixtureRequest,
) -> Engine | AsyncEngine:
    """Return a session for the current session"""
    return cast("Engine | AsyncEngine", request.getfixturevalue(request.param))


@pytest.fixture()
def repository_module(repository_pk_type: RepositoryPKType, request: FixtureRequest) -> Any:
    if repository_pk_type == "bigint" and mock_engines.intersection(set(request.fixturenames)):
        pytest.skip("foo")
    return models_uuid if repository_pk_type == "uuid" else models_bigint


@pytest.fixture()
def author_repo(
    request: FixtureRequest,
    any_session: AsyncSession | Session,
    repository_module: Any,
) -> AuthorRepository:
    """Return an AuthorAsyncRepository or AuthorSyncRepository based on the current PK and session type"""
    if "mock_async_engine" in request.fixturenames:
        repo = repository_module.AuthorAsyncMockRepository()
    elif "mock_sync_engine" in request.fixturenames:
        repo = repository_module.AuthorSyncMockRepository()
    elif isinstance(any_session, AsyncSession):
        repo = repository_module.AuthorAsyncRepository(session=any_session)
    else:
        repo = repository_module.AuthorSyncRepository(session=any_session)
    return cast(AuthorRepository, repo)


@pytest.fixture()
def author_service(
    any_session: AsyncSession | Session,
    repository_module: Any,
    request: FixtureRequest,
) -> AuthorService:
    """Return an AuthorAsyncService or AuthorSyncService based on the current PK and session type"""
    if "mock_async_engine" in request.fixturenames:
        repo = repository_module.AuthorAsyncMockService(session=create_autospec(any_session, instance=True))
    elif "mock_sync_engine" in request.fixturenames:
        repo = repository_module.AuthorSyncMockService(session=create_autospec(any_session, instance=True))
    elif isinstance(any_session, AsyncSession):
        repo = repository_module.AuthorAsyncService(session=any_session)
    else:
        repo = repository_module.AuthorSyncService(session=any_session)
    return cast(AuthorService, repo)


@pytest.fixture()
def rule_repo(any_session: AsyncSession | Session, repository_module: Any, request: FixtureRequest) -> RuleRepository:
    """Return an RuleAsyncRepository or RuleSyncRepository based on the current PK and session type"""
    if "mock_async_engine" in request.fixturenames:
        repo = repository_module.RuleAsyncMockRepository()
    elif "mock_sync_engine" in request.fixturenames:
        repo = repository_module.RuleSyncMockRepository()
    elif isinstance(any_session, AsyncSession):
        repo = repository_module.RuleAsyncRepository(session=any_session)
    else:
        repo = repository_module.RuleSyncRepository(session=any_session)
    return cast(RuleRepository, repo)


@pytest.fixture()
def rule_service(any_session: AsyncSession | Session, repository_module: Any, request: FixtureRequest) -> RuleService:
    """Return an RuleAsyncService or RuleSyncService based on the current PK and session type"""
    if "mock_async_engine" in request.fixturenames:
        repo = repository_module.RuleAsyncMockService(session=create_autospec(any_session, instance=True))
    elif "mock_sync_engine" in request.fixturenames:
        repo = repository_module.RuleSyncMockService(session=create_autospec(any_session, instance=True))
    elif isinstance(any_session, AsyncSession):
        repo = repository_module.RuleAsyncService(session=any_session)
    else:
        repo = repository_module.RuleSyncService(session=any_session)
    return cast(RuleService, repo)


@pytest.fixture()
def book_repo(any_session: AsyncSession | Session, repository_module: Any, request: FixtureRequest) -> BookRepository:
    """Return an BookAsyncRepository or BookSyncRepository based on the current PK and session type"""
    if "mock_async_engine" in request.fixturenames:
        repo = repository_module.BookAsyncMockRepository()
    elif "mock_sync_engine" in request.fixturenames:
        repo = repository_module.BookSyncMockRepository()
    elif isinstance(any_session, AsyncSession):
        repo = repository_module.BookAsyncRepository(session=any_session)
    else:
        repo = repository_module.BookSyncRepository(session=any_session)
    return cast(BookRepository, repo)


@pytest.fixture()
def book_service(any_session: AsyncSession | Session, repository_module: Any, request: FixtureRequest) -> BookService:
    """Return an BookAsyncService or BookSyncService based on the current PK and session type"""
    if "mock_async_engine" in request.fixturenames:
        repo = repository_module.BookAsyncMockService(session=create_autospec(any_session, instance=True))
    elif "mock_sync_engine" in request.fixturenames:
        repo = repository_module.BookSyncMockService(session=create_autospec(any_session, instance=True))
    elif isinstance(any_session, AsyncSession):
        repo = repository_module.BookAsyncService(session=any_session)
    else:
        repo = repository_module.BookSyncService(session=any_session)
    return cast(BookService, repo)


@pytest.fixture()
def tag_repo(any_session: AsyncSession | Session, repository_module: Any, request: FixtureRequest) -> ItemRepository:
    """Return an TagAsyncRepository or TagSyncRepository based on the current PK and session type"""
    if "mock_async_engine" in request.fixturenames:
        repo = repository_module.TagAsyncMockRepository()
    elif "mock_sync_engine" in request.fixturenames:
        repo = repository_module.TagSyncMockRepository()
    elif isinstance(any_session, AsyncSession):
        repo = repository_module.TagAsyncRepository(session=any_session)
    else:
        repo = repository_module.TagSyncRepository(session=any_session)

    return cast(ItemRepository, repo)


@pytest.fixture()
def tag_service(any_session: AsyncSession | Session, repository_module: Any, request: FixtureRequest) -> TagService:
    """Return an TagAsyncService or TagSyncService based on the current PK and session type"""
    if "mock_async_engine" in request.fixturenames:
        repo = repository_module.TagAsyncMockService(session=create_autospec(any_session, instance=True))
    elif "mock_sync_engine" in request.fixturenames:
        repo = repository_module.TagSyncMockService(session=create_autospec(any_session, instance=True))
    elif isinstance(any_session, AsyncSession):
        repo = repository_module.TagAsyncService(session=any_session)
    else:
        repo = repository_module.TagSyncService(session=any_session)
    return cast(TagService, repo)


@pytest.fixture()
def item_repo(any_session: AsyncSession | Session, repository_module: Any, request: FixtureRequest) -> ItemRepository:
    """Return an ItemAsyncRepository or ItemSyncRepository based on the current PK and session type"""
    if "mock_async_engine" in request.fixturenames:
        repo = repository_module.ItemAsyncMockRepository()
    elif "mock_sync_engine" in request.fixturenames:
        repo = repository_module.ItemSyncMockRepository()
    elif isinstance(any_session, AsyncSession):
        repo = repository_module.ItemAsyncRepository(session=any_session)
    else:
        repo = repository_module.ItemSyncRepository(session=any_session)

    return cast(ItemRepository, repo)


@pytest.fixture()
def item_service(any_session: AsyncSession | Session, repository_module: Any, request: FixtureRequest) -> ItemService:
    """Return an ItemAsyncService or ItemSyncService based on the current PK and session type"""
    if "mock_async_engine" in request.fixturenames:
        repo = repository_module.ItemAsyncMockService(session=create_autospec(any_session, instance=True))
    elif "mock_sync_engine" in request.fixturenames:
        repo = repository_module.ItemSyncMockService(session=create_autospec(any_session, instance=True))
    elif isinstance(any_session, AsyncSession):
        repo = repository_module.ItemAsyncService(session=any_session)
    else:
        repo = repository_module.ItemSyncService(session=any_session)
    return cast(ItemService, repo)


@pytest.fixture()
def model_with_fetched_value_repo(
    any_session: AsyncSession | Session,
    repository_module: Any,
) -> ModelWithFetchedValueRepository:
    """Return an ModelWithFetchedValueAsyncRepository or ModelWithFetchedValueSyncRepository
    based on the current PK and session type
    """
    if isinstance(any_session, AsyncSession):
        repo = repository_module.ModelWithFetchedValueAsyncRepository(session=any_session)
    else:
        repo = repository_module.ModelWithFetchedValueSyncRepository(session=any_session)
    return cast(ModelWithFetchedValueRepository, repo)


def test_filter_by_kwargs_with_incorrect_attribute_name(author_repo: AnyAuthorRepository) -> None:
    """Test SQLAlchemy filter by kwargs with invalid column name.

    Args:
        author_repo: The author mock repository
    """
    with pytest.raises(RepositoryError):
        if isinstance(author_repo, (SQLAlchemyAsyncMockRepository, SQLAlchemySyncMockRepository)):
            author_repo.filter_collection_by_kwargs(author_repo.__collection__().list(), whoops="silly me")
        else:
            author_repo.filter_collection_by_kwargs(author_repo.statement, whoops="silly me")


async def test_repo_count_method(author_repo: AnyAuthorRepository) -> None:
    """Test SQLAlchemy count.

    Args:
        author_repo: The author mock repository
    """
    assert await maybe_async(author_repo.count()) == 2


async def test_repo_count_method_with_filters(raw_authors: RawRecordData, author_repo: AnyAuthorRepository) -> None:
    """Test SQLAlchemy count with filters.

    Args:
        author_repo: The author mock repository
    """
    if isinstance(author_repo, (SQLAlchemyAsyncMockRepository, SQLAlchemySyncMockRepository)):
        assert (
            await maybe_async(
                author_repo.count(
                    **{author_repo.model_type.name.key: raw_authors[0]["name"]},
                ),
            )
            == 1
        )
    else:
        assert (
            await maybe_async(
                author_repo.count(
                    author_repo.model_type.name == raw_authors[0]["name"],
                ),
            )
            == 1
        )


async def test_repo_list_and_count_method(raw_authors: RawRecordData, author_repo: AnyAuthorRepository) -> None:
    """Test SQLAlchemy list with count in asyncpg.

    Args:
        raw_authors: list of authors pre-seeded into the mock repository
        author_repo: The author mock repository
    """
    exp_count = len(raw_authors)
    collection, count = await maybe_async(author_repo.list_and_count())
    assert exp_count == count
    assert isinstance(collection, list)
    assert len(collection) == exp_count


async def test_repo_list_and_count_method_with_filters(
    raw_authors: RawRecordData,
    author_repo: AnyAuthorRepository,
) -> None:
    """Test SQLAlchemy list with count and filters in asyncpg.

    Args:
        raw_authors: list of authors pre-seeded into the mock repository
        author_repo: The author mock repository
    """
    exp_name = raw_authors[0]["name"]
    exp_id = raw_authors[0]["id"]
    if isinstance(author_repo, (SQLAlchemyAsyncMockRepository, SQLAlchemySyncMockRepository)):
        collection, count = await maybe_async(
            author_repo.list_and_count(**{author_repo.model_type.name.key: exp_name}),
        )
    else:
        collection, count = await maybe_async(
            author_repo.list_and_count(author_repo.model_type.name == exp_name),
        )
    assert count == 1
    assert isinstance(collection, list)
    assert len(collection) == 1
    assert collection[0].id == exp_id
    assert collection[0].name == exp_name


async def test_repo_list_and_count_basic_method(raw_authors: RawRecordData, author_repo: AnyAuthorRepository) -> None:
    """Test SQLAlchemy basic list with count in asyncpg.

    Args:
        raw_authors: list of authors pre-seeded into the mock repository
        author_repo: The author mock repository
    """
    exp_count = len(raw_authors)
    collection, count = await maybe_async(author_repo.list_and_count(force_basic_query_mode=True))
    assert exp_count == count
    assert isinstance(collection, list)
    assert len(collection) == exp_count


async def test_repo_list_and_count_method_empty(book_repo: BookRepository) -> None:
    collection, count = await maybe_async(book_repo.list_and_count())
    assert count == 0
    assert isinstance(collection, list)
    assert len(collection) == 0


@pytest.fixture()
def frozen_datetime() -> Generator[Coordinates, None, None]:
    with travel(datetime.utcnow, tick=False) as frozen:
        yield frozen


async def test_repo_created_updated(
<<<<<<< HEAD
    frozen_datetime: Coordinates,
    author_repo: AuthorRepository,
    book_model: type[AnyBook],
    repository_pk_type: RepositoryPKType,
) -> None:
    from advanced_alchemy.config.asyncio import SQLAlchemyAsyncConfig
    from advanced_alchemy.config.sync import SQLAlchemySyncConfig

    if isinstance(author_repo, SQLAlchemyAsyncRepository):
        config = SQLAlchemyAsyncConfig(
            engine_instance=author_repo.session.get_bind(),  # type: ignore[arg-type]
        )
    else:
        config = SQLAlchemySyncConfig(  # type: ignore[assignment,unreachable]
            engine_instance=author_repo.session.get_bind(),  # type: ignore[arg-type]
        )
    config.__post_init__()
=======
    author_repo: AnyAuthorRepository,
    book_model: type[AnyBook],
    repository_pk_type: RepositoryPKType,
) -> None:
    if isinstance(author_repo, (SQLAlchemyAsyncMockRepository, SQLAlchemySyncMockRepository)):
        pytest.skip(f"{SQLAlchemyAsyncMockRepository.__name__} does not update created/updated columns")
>>>>>>> cf8a9e43
    author = await maybe_async(author_repo.get_one(name="Agatha Christie"))
    original_update_dt = author.updated_at
    assert author.created_at is not None
    assert author.updated_at is not None
    frozen_datetime.shift(delta=timedelta(seconds=5))
    # looks odd, but we want to get correct type checking here
    if repository_pk_type == "uuid":
        author = cast(models_uuid.UUIDAuthor, author)
        book_model = cast("type[models_uuid.UUIDBook]", book_model)
    else:
        author = cast(models_bigint.BigIntAuthor, author)
        book_model = cast("type[models_bigint.BigIntBook]", book_model)
    author.name = "Altered"
    author = await maybe_async(author_repo.update(author))
    assert author.updated_at > original_update_dt
    # test nested
    author.books.append(book_model(title="Testing"))  # type: ignore[arg-type]
    author = await maybe_async(author_repo.update(author))
    assert author.updated_at > original_update_dt


async def test_repo_created_updated_no_listener(
    frozen_datetime: Coordinates,
    author_repo: AuthorRepository,
    book_model: type[AnyBook],
    repository_pk_type: RepositoryPKType,
) -> None:
    from sqlalchemy import event
    from sqlalchemy.exc import InvalidRequestError

    from advanced_alchemy._listeners import touch_updated_timestamp
    from advanced_alchemy.config.asyncio import SQLAlchemyAsyncConfig
    from advanced_alchemy.config.sync import SQLAlchemySyncConfig

    with contextlib.suppress(InvalidRequestError):
        event.remove(Session, "before_flush", touch_updated_timestamp)

    if isinstance(author_repo, SQLAlchemyAsyncRepository):
        config = SQLAlchemyAsyncConfig(
            enable_touch_updated_timestamp_listener=False,
            engine_instance=author_repo.session.get_bind(),  # type: ignore[arg-type]
        )
    else:
        config = SQLAlchemySyncConfig(  # type: ignore[assignment,unreachable]
            enable_touch_updated_timestamp_listener=False,
            engine_instance=author_repo.session.get_bind(),  # type: ignore[arg-type]
        )
    config.__post_init__()
    author = await maybe_async(author_repo.get_one(name="Agatha Christie"))
    original_update_dt = author.updated_at
    assert author.created_at is not None
    assert author.updated_at is not None
    frozen_datetime.shift(delta=timedelta(seconds=5))
    # looks odd, but we want to get correct type checking here
    if repository_pk_type == "uuid":
        author = cast(models_uuid.UUIDAuthor, author)
        book_model = cast("type[models_uuid.UUIDBook]", book_model)
    else:
        author = cast(models_bigint.BigIntAuthor, author)
        book_model = cast("type[models_bigint.BigIntBook]", book_model)
    author.books.append(book_model(title="Testing"))  # type: ignore[arg-type]
    author = await maybe_async(author_repo.update(author))
    assert author.updated_at == original_update_dt


async def test_repo_list_method(
    raw_authors_uuid: RawRecordData,
    author_repo: AnyAuthorRepository,
) -> None:
    exp_count = len(raw_authors_uuid)
    collection = await maybe_async(author_repo.list())
    assert isinstance(collection, list)
    assert len(collection) == exp_count


async def test_repo_list_method_with_filters(raw_authors: RawRecordData, author_repo: AnyAuthorRepository) -> None:
    exp_name = raw_authors[0]["name"]
    exp_id = raw_authors[0]["id"]
<<<<<<< HEAD
    collection = await maybe_async(
        author_repo.list(and_(author_repo.model_type.id == exp_id, author_repo.model_type.name == exp_name)),
    )
=======
    if isinstance(author_repo, (SQLAlchemyAsyncMockRepository, SQLAlchemySyncMockRepository)):
        collection = await maybe_async(
            author_repo.list(**{author_repo.model_type.id.key: exp_id, author_repo.model_type.name.key: exp_name}),  # type: ignore[union-attr]
        )
    else:
        collection = await maybe_async(
            author_repo.list(
                sqlalchemy.and_(author_repo.model_type.id == exp_id, author_repo.model_type.name == exp_name),
            ),
        )
>>>>>>> cf8a9e43
    assert isinstance(collection, list)
    assert len(collection) == 1
    assert collection[0].id == exp_id
    assert collection[0].name == exp_name


async def test_repo_add_method(
    raw_authors: RawRecordData,
    author_repo: AnyAuthorRepository,
    author_model: AuthorModel,
) -> None:
    exp_count = len(raw_authors) + 1
    new_author = author_model(name="Testing", dob=datetime.now().date())
    obj = await maybe_async(author_repo.add(new_author))
    count = await maybe_async(author_repo.count())
    assert exp_count == count
    assert isinstance(obj, author_model)
    assert new_author.name == obj.name
    assert obj.id is not None


async def test_repo_add_many_method(
    raw_authors: RawRecordData,
    author_repo: AnyAuthorRepository,
    author_model: AuthorModel,
) -> None:
    exp_count = len(raw_authors) + 2
    objs = await maybe_async(
        author_repo.add_many(
            [
                author_model(name="Testing 2", dob=datetime.now().date()),
                author_model(name="Cody", dob=datetime.now().date()),
            ],
        ),
    )
    count = await maybe_async(author_repo.count())
    assert exp_count == count
    assert isinstance(objs, list)
    assert len(objs) == 2
    for obj in objs:
        assert obj.id is not None
        assert obj.name in {"Testing 2", "Cody"}


async def test_repo_update_many_method(author_repo: AnyAuthorRepository) -> None:
    if author_repo._dialect.name.startswith("spanner") and os.environ.get("SPANNER_EMULATOR_HOST"):
        pytest.skip("Skipped on emulator")

    objs = await maybe_async(author_repo.list())
    for idx, obj in enumerate(objs):
        obj.name = f"Update {idx}"
    objs = await maybe_async(author_repo.update_many(objs))
    for obj in objs:
        assert obj.name.startswith("Update")


async def test_repo_exists_method(author_repo: AnyAuthorRepository, first_author_id: Any) -> None:
    exists = await maybe_async(author_repo.exists(id=first_author_id))
    assert exists


async def test_repo_exists_method_with_filters(
    raw_authors: RawRecordData,
    author_repo: AnyAuthorRepository,
    first_author_id: Any,
) -> None:
    if isinstance(author_repo, (SQLAlchemyAsyncMockRepository, SQLAlchemySyncMockRepository)):
        exists = await maybe_async(
            author_repo.exists(
                **{author_repo.model_type.name.key: raw_authors[0]["name"]},
                id=first_author_id,
            ),
        )
    else:
        exists = await maybe_async(
            author_repo.exists(
                author_repo.model_type.name == raw_authors[0]["name"],
                id=first_author_id,
            ),
        )
    assert exists


async def test_repo_update_method(author_repo: AnyAuthorRepository, first_author_id: Any) -> None:
    obj = await maybe_async(author_repo.get(first_author_id))
    obj.name = "Updated Name"
    updated_obj = await maybe_async(author_repo.update(obj))
    assert updated_obj.name == obj.name


async def test_repo_delete_method(author_repo: AnyAuthorRepository, first_author_id: Any) -> None:
    obj = await maybe_async(author_repo.delete(first_author_id))
    assert obj.id == first_author_id


async def test_repo_delete_many_method(author_repo: AnyAuthorRepository, author_model: AuthorModel) -> None:
    data_to_insert = [author_model(name="author name %d" % chunk) for chunk in range(2000)]
    _ = await maybe_async(author_repo.add_many(data_to_insert))
    all_objs = await maybe_async(author_repo.list())
    ids_to_delete = [existing_obj.id for existing_obj in all_objs]
    objs = await maybe_async(author_repo.delete_many(ids_to_delete))
    await maybe_async(author_repo.session.commit())
    assert len(objs) > 0
    data, count = await maybe_async(author_repo.list_and_count())
    assert data == []
    assert count == 0


async def test_repo_get_method(author_repo: AnyAuthorRepository, first_author_id: Any) -> None:
    obj = await maybe_async(author_repo.get(first_author_id))
    assert obj.name == "Agatha Christie"


async def test_repo_get_one_or_none_method(author_repo: AnyAuthorRepository, first_author_id: Any) -> None:
    obj = await maybe_async(author_repo.get_one_or_none(id=first_author_id))
    assert obj is not None
    assert obj.name == "Agatha Christie"
    none_obj = await maybe_async(author_repo.get_one_or_none(name="I don't exist"))
    assert none_obj is None


async def test_repo_get_one_method(author_repo: AnyAuthorRepository, first_author_id: Any) -> None:
    obj = await maybe_async(author_repo.get_one(id=first_author_id))
    assert obj is not None
    assert obj.name == "Agatha Christie"
    with pytest.raises(RepositoryError):
        _ = await author_repo.get_one(name="I don't exist")


async def test_repo_get_or_upsert_method(author_repo: AnyAuthorRepository, first_author_id: Any) -> None:
    existing_obj, existing_created = await maybe_async(author_repo.get_or_upsert(name="Agatha Christie"))
    assert existing_obj.id == first_author_id
    assert existing_created is False
    new_obj, new_created = await maybe_async(author_repo.get_or_upsert(name="New Author"))
    assert new_obj.id is not None
    assert new_obj.name == "New Author"
    assert new_created


async def test_repo_get_or_upsert_match_filter(author_repo: AnyAuthorRepository, first_author_id: Any) -> None:
    now = datetime.now()
    existing_obj, existing_created = await maybe_async(
        author_repo.get_or_upsert(match_fields="name", name="Agatha Christie", dob=now.date()),
    )
    assert existing_obj.id == first_author_id
    assert existing_obj.dob == now.date()
    assert existing_created is False


async def test_repo_get_or_upsert_match_filter_no_upsert(
    author_repo: AnyAuthorRepository,
    first_author_id: Any,
) -> None:
    now = datetime.now()
    existing_obj, existing_created = await maybe_async(
        author_repo.get_or_upsert(match_fields="name", upsert=False, name="Agatha Christie", dob=now.date()),
    )
    assert existing_obj.id == first_author_id
    assert existing_obj.dob != now.date()
    assert existing_created is False


async def test_repo_get_and_update(author_repo: AnyAuthorRepository, first_author_id: Any) -> None:
    existing_obj, existing_updated = await maybe_async(
        author_repo.get_and_update(name="Agatha Christie"),
    )
    assert existing_obj.id == first_author_id
    assert existing_updated is False


async def test_repo_get_and_upsert_match_filter(author_repo: AnyAuthorRepository, first_author_id: Any) -> None:
    now = datetime.now()
    with pytest.raises(NotFoundError):
        _ = await maybe_async(
            author_repo.get_and_update(match_fields="name", name="Agatha Christie123", dob=now.date()),
        )
    with pytest.raises(NotFoundError):
        _ = await maybe_async(
            author_repo.get_and_update(name="Agatha Christie123"),
        )


async def test_repo_upsert_method(
    author_repo: AnyAuthorRepository,
    first_author_id: Any,
    author_model: AuthorModel,
    new_pk_id: Any,
) -> None:
    existing_obj = await maybe_async(author_repo.get_one(name="Agatha Christie"))
    existing_obj.name = "Agatha C."
    upsert_update_obj = await maybe_async(author_repo.upsert(existing_obj))
    assert upsert_update_obj.id == first_author_id
    assert upsert_update_obj.name == "Agatha C."

    upsert_insert_obj = await maybe_async(author_repo.upsert(author_model(name="An Author")))
    assert upsert_insert_obj.id is not None
    assert upsert_insert_obj.name == "An Author"

    # ensures that it still works even if the ID is added before insert
    upsert2_insert_obj = await maybe_async(author_repo.upsert(author_model(id=new_pk_id, name="Another Author")))
    assert upsert2_insert_obj.id is not None
    assert upsert2_insert_obj.name == "Another Author"


async def test_repo_upsert_many_method(
    author_repo: AnyAuthorRepository,
    author_model: AuthorModel,
) -> None:
    if author_repo._dialect.name.startswith("spanner") and os.environ.get("SPANNER_EMULATOR_HOST"):
        pytest.skip(
            "Skipped on emulator. See the following:  https://github.com/GoogleCloudPlatform/cloud-spanner-emulator/issues/73",
        )
    existing_obj = await maybe_async(author_repo.get_one(name="Agatha Christie"))
    existing_obj.name = "Agatha C."
    upsert_update_objs = await maybe_async(
        author_repo.upsert_many(
            [
                existing_obj,
                author_model(name="Inserted Author"),
                author_model(name="Custom Author"),
            ],
        ),
    )
    assert len(upsert_update_objs) == 3
    assert upsert_update_objs[0].id is not None
    assert upsert_update_objs[0].name in ("Agatha C.", "Inserted Author", "Custom Author")
    assert upsert_update_objs[1].id is not None
    assert upsert_update_objs[1].name in ("Agatha C.", "Inserted Author", "Custom Author")
    assert upsert_update_objs[2].id is not None
    assert upsert_update_objs[2].name in ("Agatha C.", "Inserted Author", "Custom Author")


async def test_repo_upsert_many_method_match(
    author_repo: AnyAuthorRepository,
    author_model: AuthorModel,
) -> None:
    if author_repo._dialect.name.startswith("spanner") and os.environ.get("SPANNER_EMULATOR_HOST"):
        pytest.skip(
            "Skipped on emulator. See the following:  https://github.com/GoogleCloudPlatform/cloud-spanner-emulator/issues/73",
        )
    existing_obj = await maybe_async(author_repo.get_one(name="Agatha Christie"))
    existing_obj.name = "Agatha C."
    upsert_update_objs = await maybe_async(
        author_repo.upsert_many(
            data=[
                existing_obj,
                author_model(name="Inserted Author"),
                author_model(name="Custom Author"),
            ],
            match_fields=["id"],
        ),
    )
    assert len(upsert_update_objs) == 3


async def test_repo_upsert_many_method_match_non_id(
    author_repo: AnyAuthorRepository,
    author_model: AuthorModel,
) -> None:
    if author_repo._dialect.name.startswith("spanner") and os.environ.get("SPANNER_EMULATOR_HOST"):
        pytest.skip(
            "Skipped on emulator. See the following:  https://github.com/GoogleCloudPlatform/cloud-spanner-emulator/issues/73",
        )
    existing_count = await maybe_async(author_repo.count())
    existing_obj = await maybe_async(author_repo.get_one(name="Agatha Christie"))
    existing_obj.name = "Agatha C."
    _ = await maybe_async(
        author_repo.upsert_many(
            data=[
                existing_obj,
                author_model(name="Inserted Author"),
                author_model(name="Custom Author"),
            ],
            match_fields=["name"],
        ),
    )
    existing_count_now = await maybe_async(author_repo.count())

    assert existing_count_now > existing_count


async def test_repo_upsert_many_method_match_not_on_input(
    author_repo: AnyAuthorRepository,
    author_model: AuthorModel,
) -> None:
    if author_repo._dialect.name.startswith("spanner") and os.environ.get("SPANNER_EMULATOR_HOST"):
        pytest.skip(
            "Skipped on emulator. See the following:  https://github.com/GoogleCloudPlatform/cloud-spanner-emulator/issues/73",
        )
    existing_count = await maybe_async(author_repo.count())
    existing_obj = await maybe_async(author_repo.get_one(name="Agatha Christie"))
    existing_obj.name = "Agatha C."
    _ = await maybe_async(
        author_repo.upsert_many(
            data=[
                existing_obj,
                author_model(name="Inserted Author"),
                author_model(name="Custom Author"),
            ],
            match_fields=["id"],
        ),
    )
    existing_count_now = await maybe_async(author_repo.count())

    assert existing_count_now > existing_count


async def test_repo_filter_before_after(author_repo: AnyAuthorRepository) -> None:
    before_filter = BeforeAfter(
        field_name="created_at",
        before=datetime.strptime("2023-05-01T00:00:00", "%Y-%m-%dT%H:%M:%S").astimezone(timezone.utc),
        after=None,
    )
    existing_obj = await maybe_async(author_repo.list(before_filter))
    assert existing_obj[0].name == "Leo Tolstoy"

    after_filter = BeforeAfter(
        field_name="created_at",
        after=datetime.strptime("2023-03-01T00:00:00", "%Y-%m-%dT%H:%M:%S").astimezone(timezone.utc),
        before=None,
    )
    existing_obj = await maybe_async(author_repo.list(after_filter))
    assert existing_obj[0].name == "Agatha Christie"


async def test_repo_filter_on_before_after(author_repo: AnyAuthorRepository) -> None:
    before_filter = OnBeforeAfter(
        field_name="created_at",
        on_or_before=datetime.strptime("2023-05-01T00:00:00", "%Y-%m-%dT%H:%M:%S").astimezone(timezone.utc),
        on_or_after=None,
    )
    existing_obj = await maybe_async(
        author_repo.list(*[before_filter, OrderBy(field_name="created_at", sort_order="desc")]),  # type: ignore
    )
    assert existing_obj[0].name == "Agatha Christie"

    after_filter = OnBeforeAfter(
        field_name="created_at",
        on_or_after=datetime.strptime("2023-03-01T00:00:00", "%Y-%m-%dT%H:%M:%S").astimezone(timezone.utc),
        on_or_before=None,
    )
    existing_obj = await maybe_async(
        author_repo.list(*[after_filter, OrderBy(field_name="created_at", sort_order="desc")]),  # type: ignore
    )
    assert existing_obj[0].name == "Agatha Christie"


async def test_repo_filter_search(author_repo: AnyAuthorRepository) -> None:
    existing_obj = await maybe_async(author_repo.list(SearchFilter(field_name="name", value="gath", ignore_case=False)))
    assert existing_obj[0].name == "Agatha Christie"
    existing_obj = await maybe_async(author_repo.list(SearchFilter(field_name="name", value="GATH", ignore_case=False)))
    # sqlite & mysql are case insensitive by default with a `LIKE`
    dialect = author_repo.session.bind.dialect.name if author_repo.session.bind else "default"
    expected_objs = 1 if dialect in {"sqlite", "mysql", "mssql"} else 0
    assert len(existing_obj) == expected_objs
    existing_obj = await maybe_async(author_repo.list(SearchFilter(field_name="name", value="GATH", ignore_case=True)))
    assert existing_obj[0].name == "Agatha Christie"


async def test_repo_filter_not_in_search(author_repo: AnyAuthorRepository) -> None:
    existing_obj = await maybe_async(
        author_repo.list(NotInSearchFilter(field_name="name", value="gath", ignore_case=False)),
    )
    assert existing_obj[0].name == "Leo Tolstoy"
    existing_obj = await maybe_async(
        author_repo.list(NotInSearchFilter(field_name="name", value="GATH", ignore_case=False)),
    )
    # sqlite & mysql are case insensitive by default with a `LIKE`
    dialect = author_repo.session.bind.dialect.name if author_repo.session.bind else "default"
    expected_objs = 1 if dialect in {"sqlite", "mysql", "mssql"} else 2
    assert len(existing_obj) == expected_objs
    existing_obj = await maybe_async(
        author_repo.list(NotInSearchFilter(field_name="name", value="GATH", ignore_case=True)),
    )
    assert existing_obj[0].name == "Leo Tolstoy"


async def test_repo_filter_order_by(author_repo: AnyAuthorRepository) -> None:
    existing_obj = await maybe_async(author_repo.list(OrderBy(field_name="created_at", sort_order="desc")))
    assert existing_obj[0].name == "Agatha Christie"
    existing_obj = await maybe_async(author_repo.list(OrderBy(field_name="created_at", sort_order="asc")))
    assert existing_obj[0].name == "Leo Tolstoy"


async def test_repo_filter_collection(
    author_repo: AnyAuthorRepository,
    existing_author_ids: Generator[Any, None, None],
) -> None:
    first_author_id = next(existing_author_ids)
    second_author_id = next(existing_author_ids)
    existing_obj = await maybe_async(author_repo.list(CollectionFilter(field_name="id", values=[first_author_id])))
    assert existing_obj[0].name == "Agatha Christie"

    existing_obj = await maybe_async(author_repo.list(CollectionFilter(field_name="id", values=[second_author_id])))
    assert existing_obj[0].name == "Leo Tolstoy"


async def test_repo_filter_no_obj_collection(
    author_repo: AnyAuthorRepository,
) -> None:
    no_obj = await maybe_async(author_repo.list(CollectionFilter(field_name="id", values=[])))
    assert no_obj == []


async def test_repo_filter_null_collection(
    author_repo: AnyAuthorRepository,
) -> None:
    no_obj = await maybe_async(author_repo.list(CollectionFilter(field_name="id", values=None)))
    assert len(no_obj) > 0


async def test_repo_filter_not_in_collection(
    author_repo: AnyAuthorRepository,
    existing_author_ids: Generator[Any, None, None],
) -> None:
    first_author_id = next(existing_author_ids)
    second_author_id = next(existing_author_ids)
    existing_obj = await maybe_async(author_repo.list(NotInCollectionFilter(field_name="id", values=[first_author_id])))
    assert existing_obj[0].name == "Leo Tolstoy"

    existing_obj = await maybe_async(
        author_repo.list(NotInCollectionFilter(field_name="id", values=[second_author_id])),
    )
    assert existing_obj[0].name == "Agatha Christie"


async def test_repo_filter_not_in_no_obj_collection(
    author_repo: AnyAuthorRepository,
) -> None:
    existing_obj = await maybe_async(author_repo.list(NotInCollectionFilter(field_name="id", values=[])))
    assert len(existing_obj) > 0


async def test_repo_filter_not_in_null_collection(
    author_repo: AnyAuthorRepository,
) -> None:
    existing_obj = await maybe_async(author_repo.list(NotInCollectionFilter(field_name="id", values=None)))
    assert len(existing_obj) > 0


async def test_repo_json_methods(
    raw_rules_uuid: RawRecordData,
    rule_repo: RuleRepository,
    rule_service: RuleService,
    rule_model: RuleModel,
) -> None:
    if rule_repo._dialect.name.startswith("spanner") and os.environ.get("SPANNER_EMULATOR_HOST"):
        pytest.skip("Skipped on emulator")

    exp_count = len(raw_rules_uuid) + 1
    new_rule = rule_model(name="Testing", config={"an": "object"})
    obj = await maybe_async(rule_repo.add(new_rule))
    count = await maybe_async(rule_repo.count())
    assert exp_count == count
    assert isinstance(obj, rule_model)
    assert new_rule.name == obj.name
    assert new_rule.config == obj.config
    assert obj.id is not None
    obj.config = {"the": "update"}
    updated = await maybe_async(rule_repo.update(obj))
    assert obj.config == updated.config

    get_obj, get_created = await maybe_async(
        rule_repo.get_or_upsert(match_fields=["name"], name="Secondary loading rule.", config={"another": "object"}),
    )
    assert get_created is False
    assert get_obj.id is not None
    assert get_obj.config == {"another": "object"}

    new_obj, new_created = await maybe_async(
        rule_repo.get_or_upsert(match_fields=["name"], name="New rule.", config={"new": "object"}),
    )
    assert new_created is True
    assert new_obj.id is not None
    assert new_obj.config == {"new": "object"}


async def test_repo_fetched_value(
    model_with_fetched_value_repo: ModelWithFetchedValueRepository,
    model_with_fetched_value: ModelWithFetchedValue,
    request: FixtureRequest,
) -> None:
    if any(fixture in request.fixturenames for fixture in ["mock_async_engine", "mock_sync_engine"]):
        pytest.skip(f"{SQLAlchemyAsyncMockRepository.__name__} does not works with fetched values")
    obj = await maybe_async(model_with_fetched_value_repo.add(model_with_fetched_value(val=1)))
    first_time = obj.updated
    assert first_time is not None
    assert obj.val == 1
    await maybe_async(model_with_fetched_value_repo.session.commit())
    await maybe_async(asyncio.sleep(2))
    obj.val = 2
    obj = await maybe_async(model_with_fetched_value_repo.update(obj))
    assert obj.updated is not None
    assert obj.val == 2
    assert obj.updated != first_time


async def test_lazy_load(
    item_repo: ItemRepository,
    tag_repo: TagRepository,
    item_model: ItemModel,
    tag_model: TagModel,
) -> None:
    tag_obj = await maybe_async(tag_repo.add(tag_model(name="A new tag")))
    assert tag_obj
    new_items = await maybe_async(
        item_repo.add_many([item_model(name="The first item"), item_model(name="The second item")]),
    )
    await maybe_async(item_repo.session.commit())
    await maybe_async(tag_repo.session.commit())
    assert len(new_items) > 0
    first_item_id = new_items[0].id
    new_items[1].id
    update_data = {
        "name": "A modified Name",
        "tag_names": ["A new tag"],
        "id": first_item_id,
    }
    tags_to_add = await maybe_async(tag_repo.list(CollectionFilter("name", update_data.pop("tag_names", []))))  # type: ignore
    assert len(tags_to_add) > 0
    assert tags_to_add[0].id is not None
    update_data["tags"] = tags_to_add  # type: ignore[assignment]
    updated_obj = await maybe_async(item_repo.update(item_model(**update_data), auto_refresh=False))
    await maybe_async(item_repo.session.commit())
    assert len(updated_obj.tags) > 0
    assert updated_obj.tags[0].name == "A new tag"


async def test_repo_health_check(author_repo: AnyAuthorRepository) -> None:
    healthy = await maybe_async(author_repo.check_health(author_repo.session))
    assert healthy


# service tests
async def test_service_filter_search(author_service: AuthorService) -> None:
    existing_obj = await maybe_async(
        author_service.list(SearchFilter(field_name="name", value="gath", ignore_case=False)),
    )
    assert existing_obj[0].name == "Agatha Christie"
    existing_obj = await maybe_async(
        author_service.list(SearchFilter(field_name="name", value="GATH", ignore_case=False)),
    )
    # sqlite & mysql are case insensitive by default with a `LIKE`
    dialect = (
        author_service.repository.session.bind.dialect.name if author_service.repository.session.bind else "default"
    )
    expected_objs = 1 if dialect in {"sqlite", "mysql", "mssql"} else 0
    assert len(existing_obj) == expected_objs
    existing_obj = await maybe_async(
        author_service.list(SearchFilter(field_name="name", value="GATH", ignore_case=True)),
    )
    assert existing_obj[0].name == "Agatha Christie"


async def test_service_count_method(author_service: AuthorService) -> None:
    """Test SQLAlchemy count.

    Args:
        author_service: The author mock repository
    """
    assert await maybe_async(author_service.count()) == 2


async def test_service_count_method_with_filters(raw_authors: RawRecordData, author_service: AuthorService) -> None:
    """Test SQLAlchemy count with filters.

    Args:
        author_service: The author mock repository
    """
    if issubclass(author_service.repository_type, (SQLAlchemyAsyncMockRepository, SQLAlchemySyncMockRepository)):
        assert (
            await maybe_async(
                author_service.count(
                    **{author_service.repository.model_type.name.key: raw_authors[0]["name"]},
                ),
            )
            == 1
        )
    else:
        assert (
            await maybe_async(
                author_service.count(
                    author_service.repository.model_type.name == raw_authors[0]["name"],
                ),
            )
            == 1
        )


async def test_service_list_and_count_method(raw_authors: RawRecordData, author_service: AuthorService) -> None:
    """Test SQLAlchemy list with count in asyncpg.

    Args:
        raw_authors: list of authors pre-seeded into the mock repository
        author_service: The author mock repository
    """
    exp_count = len(raw_authors)
    collection, count = await maybe_async(author_service.list_and_count())
    assert exp_count == count
    assert isinstance(collection, list)
    assert len(collection) == exp_count


async def test_service_list_and_count_method_with_filters(
    raw_authors: RawRecordData,
    author_service: AuthorService,
) -> None:
    """Test SQLAlchemy list with count and filters in asyncpg.

    Args:
        raw_authors: list of authors pre-seeded into the mock repository
        author_service: The author mock repository
    """
    exp_name = raw_authors[0]["name"]
    exp_id = raw_authors[0]["id"]
    if issubclass(author_service.repository_type, (SQLAlchemyAsyncMockRepository, SQLAlchemySyncMockRepository)):
        collection, count = await maybe_async(
            author_service.list_and_count(**{author_service.repository.model_type.name.key: exp_name}),
        )
    else:
        collection, count = await maybe_async(
            author_service.list_and_count(author_service.repository.model_type.name == exp_name),
        )
    assert count == 1
    assert isinstance(collection, list)
    assert len(collection) == 1
    assert collection[0].id == exp_id
    assert collection[0].name == exp_name


async def test_service_list_and_count_basic_method(raw_authors: RawRecordData, author_service: AuthorService) -> None:
    """Test SQLAlchemy basic list with count in asyncpg.

    Args:
        raw_authors: list of authors pre-seeded into the mock repository
        author_service: The author mock repository
    """
    exp_count = len(raw_authors)
    collection, count = await maybe_async(author_service.list_and_count(force_basic_query_mode=True))
    assert exp_count == count
    assert isinstance(collection, list)
    assert len(collection) == exp_count


async def test_service_list_and_count_method_empty(book_service: BookService) -> None:
    collection, count = await maybe_async(book_service.list_and_count())
    assert count == 0
    assert isinstance(collection, list)
    assert len(collection) == 0


async def test_service_list_method(
    raw_authors_uuid: RawRecordData,
    author_service: AuthorService,
) -> None:
    exp_count = len(raw_authors_uuid)
    collection = await maybe_async(author_service.list())
    assert isinstance(collection, list)
    assert len(collection) == exp_count


async def test_service_list_method_with_filters(raw_authors: RawRecordData, author_service: AuthorService) -> None:
    exp_name = raw_authors[0]["name"]
    exp_id = raw_authors[0]["id"]
<<<<<<< HEAD
    collection = await maybe_async(
        author_service.list(
            and_(
                author_service.repository.model_type.id == exp_id,
                author_service.repository.model_type.name == exp_name,
=======
    if issubclass(author_service.repository_type, (SQLAlchemyAsyncMockRepository, SQLAlchemySyncMockRepository)):
        collection = await maybe_async(
            author_service.list(
                **{
                    author_service.repository.model_type.id.key: exp_id,  # type: ignore[union-attr]
                    author_service.repository.model_type.name.key: exp_name,
                },
>>>>>>> cf8a9e43
            ),
        )
    else:
        collection = await maybe_async(
            author_service.list(
                sqlalchemy.and_(
                    author_service.repository.model_type.id == exp_id,
                    author_service.repository.model_type.name == exp_name,
                ),
            ),
        )
    assert isinstance(collection, list)
    assert len(collection) == 1
    assert collection[0].id == exp_id
    assert collection[0].name == exp_name


async def test_service_create_method(
    raw_authors: RawRecordData,
    author_service: AuthorService,
    author_model: AuthorModel,
) -> None:
    exp_count = len(raw_authors) + 1
    new_author = author_model(name="Testing", dob=datetime.now().date())
    obj = await maybe_async(author_service.create(new_author))
    count = await maybe_async(author_service.count())
    assert exp_count == count
    assert isinstance(obj, author_model)
    assert new_author.name == obj.name
    assert obj.id is not None


async def test_service_create_many_method(
    raw_authors: RawRecordData,
    author_service: AuthorService,
    author_model: AuthorModel,
) -> None:
    exp_count = len(raw_authors) + 2
    objs = await maybe_async(
        author_service.create_many(
            [
                author_model(name="Testing 2", dob=datetime.now().date()),
                author_model(name="Cody", dob=datetime.now().date()),
            ],
        ),
    )
    count = await maybe_async(author_service.count())
    assert exp_count == count
    assert isinstance(objs, list)
    assert len(objs) == 2
    for obj in objs:
        assert obj.id is not None
        assert obj.name in {"Testing 2", "Cody"}


async def test_service_update_many_method(author_service: AuthorService) -> None:
    if author_service.repository._dialect.name.startswith("spanner") and os.environ.get("SPANNER_EMULATOR_HOST"):
        pytest.skip("Skipped on emulator")

    objs = await maybe_async(author_service.list())
    for idx, obj in enumerate(objs):
        obj.name = f"Update {idx}"
    objs = await maybe_async(author_service.update_many(list(objs)))
    for obj in objs:
        assert obj.name.startswith("Update")


async def test_service_exists_method(author_service: AuthorService, first_author_id: Any) -> None:
    exists = await maybe_async(author_service.exists(id=first_author_id))
    assert exists


async def test_service_update_method_item_id(author_service: AuthorService, first_author_id: Any) -> None:
    obj = await maybe_async(author_service.get(first_author_id))
    obj.name = "Updated Name2"
    updated_obj = await maybe_async(author_service.update(item_id=first_author_id, data=obj))
    assert updated_obj.name == obj.name


async def test_service_update_method_no_item_id(author_service: AuthorService, first_author_id: Any) -> None:
    obj = await maybe_async(author_service.get(first_author_id))
    obj.name = "Updated Name2"
    updated_obj = await maybe_async(author_service.update(data=obj))
    assert updated_obj.id == first_author_id
    assert updated_obj.name == obj.name


async def test_service_update_method_instrumented_attribute(
    author_service: AuthorService,
    first_author_id: Any,
) -> None:
    obj = await maybe_async(author_service.get(first_author_id))
    id_attribute = get_instrumented_attr(author_service.repository.model_type, "id")
    obj.name = "Updated Name2"
    updated_obj = await maybe_async(author_service.update(data=obj, id_attribute=id_attribute, item_id=first_author_id))
    assert updated_obj.id == first_author_id
    assert updated_obj.name == obj.name


async def test_service_delete_method(author_service: AuthorService, first_author_id: Any) -> None:
    obj = await maybe_async(author_service.delete(first_author_id))
    assert obj.id == first_author_id


async def test_service_delete_many_method(author_service: AuthorService, author_model: AuthorModel) -> None:
    data_to_insert = [author_model(name="author name %d" % chunk) for chunk in range(2000)]
    _ = await maybe_async(author_service.create_many(data_to_insert))
    all_objs = await maybe_async(author_service.list())
    ids_to_delete = [existing_obj.id for existing_obj in all_objs]
    objs = await maybe_async(author_service.delete_many(ids_to_delete))
    await maybe_async(author_service.repository.session.commit())
    assert len(objs) > 0
    data, count = await maybe_async(author_service.list_and_count())
    assert data == []
    assert count == 0


async def test_service_get_method(author_service: AuthorService, first_author_id: Any) -> None:
    obj = await maybe_async(author_service.get(first_author_id))
    assert obj.name == "Agatha Christie"


async def test_service_get_one_or_none_method(author_service: AuthorService, first_author_id: Any) -> None:
    obj = await maybe_async(author_service.get_one_or_none(id=first_author_id))
    assert obj is not None
    assert obj.name == "Agatha Christie"
    none_obj = await maybe_async(author_service.get_one_or_none(name="I don't exist"))
    assert none_obj is None


async def test_service_get_one_method(author_service: AuthorService, first_author_id: Any) -> None:
    obj = await maybe_async(author_service.get_one(id=first_author_id))
    assert obj is not None
    assert obj.name == "Agatha Christie"
    with pytest.raises(RepositoryError):
        _ = await author_service.get_one(name="I don't exist")


async def test_service_get_or_upsert_method(author_service: AuthorService, first_author_id: Any) -> None:
    existing_obj, existing_created = await maybe_async(author_service.get_or_upsert(name="Agatha Christie"))
    assert existing_obj.id == first_author_id
    assert existing_created is False
    new_obj, new_created = await maybe_async(author_service.get_or_upsert(name="New Author"))
    assert new_obj.id is not None
    assert new_obj.name == "New Author"
    assert new_created


async def test_service_get_and_update_method(author_service: AuthorService, first_author_id: Any) -> None:
    existing_obj, existing_created = await maybe_async(
        author_service.get_and_update(name="Agatha Christie", match_fields="name"),
    )
    assert existing_obj.id == first_author_id
    assert existing_created is False
    with pytest.raises(NotFoundError):
        _ = await maybe_async(author_service.get_and_update(name="New Author"))


async def test_service_upsert_method(
    author_service: AuthorService,
    first_author_id: Any,
    author_model: AuthorModel,
    new_pk_id: Any,
) -> None:
    existing_obj = await maybe_async(author_service.get_one(name="Agatha Christie"))
    existing_obj.name = "Agatha C."
    upsert_update_obj = await maybe_async(author_service.upsert(item_id=first_author_id, data=existing_obj))
    assert upsert_update_obj.id == first_author_id
    assert upsert_update_obj.name == "Agatha C."

    upsert_insert_obj = await maybe_async(author_service.upsert(data=author_model(name="An Author")))
    assert upsert_insert_obj.id is not None
    assert upsert_insert_obj.name == "An Author"

    # ensures that it still works even if the ID is added before insert
    upsert2_insert_obj = await maybe_async(
        author_service.upsert(author_model(id=new_pk_id, name="Another Author")),
    )
    assert upsert2_insert_obj.id is not None
    assert upsert2_insert_obj.name == "Another Author"


async def test_service_upsert_method_match(
    author_service: AuthorService,
    first_author_id: Any,
    author_model: AuthorModel,
    new_pk_id: Any,
) -> None:
    if author_service.repository._dialect.name.startswith("spanner") and os.environ.get("SPANNER_EMULATOR_HOST"):
        pytest.skip(
            "Skipped on emulator. See the following:  https://github.com/GoogleCloudPlatform/cloud-spanner-emulator/issues/73",
        )
    existing_obj = await maybe_async(author_service.get_one(name="Agatha Christie"))
    existing_obj.name = "Agatha C."
    upsert_update_obj = await maybe_async(
        author_service.upsert(data=existing_obj.to_dict(exclude={"id"}), match_fields=["name"]),
    )
    assert upsert_update_obj.id != first_author_id
    assert upsert_update_obj.name == "Agatha C."

    upsert_insert_obj = await maybe_async(
        author_service.upsert(data=author_model(name="An Author"), match_fields=["name"]),
    )
    assert upsert_insert_obj.id is not None
    assert upsert_insert_obj.name == "An Author"

    # ensures that it still works even if the ID is added before insert
    upsert2_insert_obj = await maybe_async(
        author_service.upsert(author_model(id=new_pk_id, name="Another Author"), match_fields=["name"]),
    )
    assert upsert2_insert_obj.id is not None
    assert upsert2_insert_obj.name == "Another Author"


async def test_service_upsert_many_method(
    author_service: AuthorService,
    author_model: AuthorModel,
) -> None:
    if author_service.repository._dialect.name.startswith("spanner") and os.environ.get("SPANNER_EMULATOR_HOST"):
        pytest.skip(
            "Skipped on emulator. See the following:  https://github.com/GoogleCloudPlatform/cloud-spanner-emulator/issues/73",
        )
    existing_obj = await maybe_async(author_service.get_one(name="Agatha Christie"))
    existing_obj.name = "Agatha C."
    upsert_update_objs = await maybe_async(
        author_service.upsert_many(
            [
                existing_obj,
                author_model(name="Inserted Author"),
                author_model(name="Custom Author"),
            ],
        ),
    )
    assert len(upsert_update_objs) == 3
    assert upsert_update_objs[0].id is not None
    assert upsert_update_objs[0].name in ("Agatha C.", "Inserted Author", "Custom Author")
    assert upsert_update_objs[1].id is not None
    assert upsert_update_objs[1].name in ("Agatha C.", "Inserted Author", "Custom Author")
    assert upsert_update_objs[2].id is not None
    assert upsert_update_objs[2].name in ("Agatha C.", "Inserted Author", "Custom Author")


async def test_service_upsert_many_method_match_fields_id(
    author_service: AuthorService,
    author_model: AuthorModel,
) -> None:
    if author_service.repository._dialect.name.startswith("spanner") and os.environ.get("SPANNER_EMULATOR_HOST"):
        pytest.skip(
            "Skipped on emulator. See the following:  https://github.com/GoogleCloudPlatform/cloud-spanner-emulator/issues/73",
        )
    existing_obj = await maybe_async(author_service.get_one(name="Agatha Christie"))
    existing_obj.name = "Agatha C."
    upsert_update_objs = await maybe_async(
        author_service.upsert_many(
            [
                existing_obj,
                author_model(name="Inserted Author"),
                author_model(name="Custom Author"),
            ],
            match_fields=["id"],
        ),
    )
    assert len(upsert_update_objs) == 3
    assert upsert_update_objs[0].id is not None
    assert upsert_update_objs[0].name in ("Agatha C.", "Inserted Author", "Custom Author")
    assert upsert_update_objs[1].id is not None
    assert upsert_update_objs[1].name in ("Agatha C.", "Inserted Author", "Custom Author")
    assert upsert_update_objs[2].id is not None
    assert upsert_update_objs[2].name in ("Agatha C.", "Inserted Author", "Custom Author")


async def test_service_upsert_many_method_match_fields_non_id(
    author_service: AuthorService,
    author_model: AuthorModel,
) -> None:
    if author_service.repository._dialect.name.startswith("spanner") and os.environ.get("SPANNER_EMULATOR_HOST"):
        pytest.skip(
            "Skipped on emulator. See the following:  https://github.com/GoogleCloudPlatform/cloud-spanner-emulator/issues/73",
        )
    existing_count = await maybe_async(author_service.count())
    existing_obj = await maybe_async(author_service.get_one(name="Agatha Christie"))
    existing_obj.name = "Agatha C."
    _ = await maybe_async(
        author_service.upsert_many(
            data=[
                existing_obj,
                author_model(name="Inserted Author"),
                author_model(name="Custom Author"),
            ],
            match_fields=["name"],
        ),
    )
    existing_count_now = await maybe_async(author_service.count())

    assert existing_count_now > existing_count


async def test_repo_custom_statement(author_repo: AnyAuthorRepository, author_service: AuthorService) -> None:
    """Test Repo with custom statement

    Args:
        author_repo: The author mock repository
    """
    service_type = type(author_service)
    new_service = service_type(session=author_repo.session, statement=select(author_repo.model_type))
    assert await maybe_async(new_service.count()) == 2


async def test_repo_get_or_create_deprecation(author_repo: AnyAuthorRepository, first_author_id: Any) -> None:
    with pytest.deprecated_call():
        existing_obj, existing_created = await maybe_async(author_repo.get_or_create(name="Agatha Christie"))
        assert existing_obj.id == first_author_id
        assert existing_created is False


async def test_service_update_no_pk(author_service: AuthorService) -> None:
    with pytest.raises(RepositoryError):
        _existing_obj = await maybe_async(author_service.update(data={"name": "Agatha Christie"}))<|MERGE_RESOLUTION|>--- conflicted
+++ resolved
@@ -932,78 +932,22 @@
         yield frozen
 
 
-async def test_repo_created_updated(
-<<<<<<< HEAD
+async def test_repo_created_updated( 
     frozen_datetime: Coordinates,
-    author_repo: AuthorRepository,
+    author_repo: AnyAuthorRepository,
     book_model: type[AnyBook],
     repository_pk_type: RepositoryPKType,
 ) -> None:
     from advanced_alchemy.config.asyncio import SQLAlchemyAsyncConfig
     from advanced_alchemy.config.sync import SQLAlchemySyncConfig
-
+    if isinstance(author_repo, (SQLAlchemyAsyncMockRepository, SQLAlchemySyncMockRepository)):
+        pytest.skip(f"{SQLAlchemyAsyncMockRepository.__name__} does not update created/updated columns")
     if isinstance(author_repo, SQLAlchemyAsyncRepository):
         config = SQLAlchemyAsyncConfig(
             engine_instance=author_repo.session.get_bind(),  # type: ignore[arg-type]
         )
     else:
         config = SQLAlchemySyncConfig(  # type: ignore[assignment,unreachable]
-            engine_instance=author_repo.session.get_bind(),  # type: ignore[arg-type]
-        )
-    config.__post_init__()
-=======
-    author_repo: AnyAuthorRepository,
-    book_model: type[AnyBook],
-    repository_pk_type: RepositoryPKType,
-) -> None:
-    if isinstance(author_repo, (SQLAlchemyAsyncMockRepository, SQLAlchemySyncMockRepository)):
-        pytest.skip(f"{SQLAlchemyAsyncMockRepository.__name__} does not update created/updated columns")
->>>>>>> cf8a9e43
-    author = await maybe_async(author_repo.get_one(name="Agatha Christie"))
-    original_update_dt = author.updated_at
-    assert author.created_at is not None
-    assert author.updated_at is not None
-    frozen_datetime.shift(delta=timedelta(seconds=5))
-    # looks odd, but we want to get correct type checking here
-    if repository_pk_type == "uuid":
-        author = cast(models_uuid.UUIDAuthor, author)
-        book_model = cast("type[models_uuid.UUIDBook]", book_model)
-    else:
-        author = cast(models_bigint.BigIntAuthor, author)
-        book_model = cast("type[models_bigint.BigIntBook]", book_model)
-    author.name = "Altered"
-    author = await maybe_async(author_repo.update(author))
-    assert author.updated_at > original_update_dt
-    # test nested
-    author.books.append(book_model(title="Testing"))  # type: ignore[arg-type]
-    author = await maybe_async(author_repo.update(author))
-    assert author.updated_at > original_update_dt
-
-
-async def test_repo_created_updated_no_listener(
-    frozen_datetime: Coordinates,
-    author_repo: AuthorRepository,
-    book_model: type[AnyBook],
-    repository_pk_type: RepositoryPKType,
-) -> None:
-    from sqlalchemy import event
-    from sqlalchemy.exc import InvalidRequestError
-
-    from advanced_alchemy._listeners import touch_updated_timestamp
-    from advanced_alchemy.config.asyncio import SQLAlchemyAsyncConfig
-    from advanced_alchemy.config.sync import SQLAlchemySyncConfig
-
-    with contextlib.suppress(InvalidRequestError):
-        event.remove(Session, "before_flush", touch_updated_timestamp)
-
-    if isinstance(author_repo, SQLAlchemyAsyncRepository):
-        config = SQLAlchemyAsyncConfig(
-            enable_touch_updated_timestamp_listener=False,
-            engine_instance=author_repo.session.get_bind(),  # type: ignore[arg-type]
-        )
-    else:
-        config = SQLAlchemySyncConfig(  # type: ignore[assignment,unreachable]
-            enable_touch_updated_timestamp_listener=False,
             engine_instance=author_repo.session.get_bind(),  # type: ignore[arg-type]
         )
     config.__post_init__()
@@ -1019,6 +963,54 @@
     else:
         author = cast(models_bigint.BigIntAuthor, author)
         book_model = cast("type[models_bigint.BigIntBook]", book_model)
+    author.name = "Altered"
+    author = await maybe_async(author_repo.update(author))
+    assert author.updated_at > original_update_dt
+    # test nested
+    author.books.append(book_model(title="Testing"))  # type: ignore[arg-type]
+    author = await maybe_async(author_repo.update(author))
+    assert author.updated_at > original_update_dt
+
+
+async def test_repo_created_updated_no_listener(
+    frozen_datetime: Coordinates,
+    author_repo: AuthorRepository,
+    book_model: type[AnyBook],
+    repository_pk_type: RepositoryPKType,
+) -> None:
+    from sqlalchemy import event
+    from sqlalchemy.exc import InvalidRequestError
+
+    from advanced_alchemy._listeners import touch_updated_timestamp
+    from advanced_alchemy.config.asyncio import SQLAlchemyAsyncConfig
+    from advanced_alchemy.config.sync import SQLAlchemySyncConfig
+
+    with contextlib.suppress(InvalidRequestError):
+        event.remove(Session, "before_flush", touch_updated_timestamp)
+
+    if isinstance(author_repo, SQLAlchemyAsyncRepository):
+        config = SQLAlchemyAsyncConfig(
+            enable_touch_updated_timestamp_listener=False,
+            engine_instance=author_repo.session.get_bind(),  # type: ignore[arg-type]
+        )
+    else:
+        config = SQLAlchemySyncConfig(  # type: ignore[assignment,unreachable]
+            enable_touch_updated_timestamp_listener=False,
+            engine_instance=author_repo.session.get_bind(),  # type: ignore[arg-type]
+        )
+    config.__post_init__()
+    author = await maybe_async(author_repo.get_one(name="Agatha Christie"))
+    original_update_dt = author.updated_at
+    assert author.created_at is not None
+    assert author.updated_at is not None
+    frozen_datetime.shift(delta=timedelta(seconds=5))
+    # looks odd, but we want to get correct type checking here
+    if repository_pk_type == "uuid":
+        author = cast(models_uuid.UUIDAuthor, author)
+        book_model = cast("type[models_uuid.UUIDBook]", book_model)
+    else:
+        author = cast(models_bigint.BigIntAuthor, author)
+        book_model = cast("type[models_bigint.BigIntBook]", book_model)
     author.books.append(book_model(title="Testing"))  # type: ignore[arg-type]
     author = await maybe_async(author_repo.update(author))
     assert author.updated_at == original_update_dt
@@ -1037,11 +1029,6 @@
 async def test_repo_list_method_with_filters(raw_authors: RawRecordData, author_repo: AnyAuthorRepository) -> None:
     exp_name = raw_authors[0]["name"]
     exp_id = raw_authors[0]["id"]
-<<<<<<< HEAD
-    collection = await maybe_async(
-        author_repo.list(and_(author_repo.model_type.id == exp_id, author_repo.model_type.name == exp_name)),
-    )
-=======
     if isinstance(author_repo, (SQLAlchemyAsyncMockRepository, SQLAlchemySyncMockRepository)):
         collection = await maybe_async(
             author_repo.list(**{author_repo.model_type.id.key: exp_id, author_repo.model_type.name.key: exp_name}),  # type: ignore[union-attr]
@@ -1052,7 +1039,6 @@
                 sqlalchemy.and_(author_repo.model_type.id == exp_id, author_repo.model_type.name == exp_name),
             ),
         )
->>>>>>> cf8a9e43
     assert isinstance(collection, list)
     assert len(collection) == 1
     assert collection[0].id == exp_id
@@ -1717,13 +1703,6 @@
 async def test_service_list_method_with_filters(raw_authors: RawRecordData, author_service: AuthorService) -> None:
     exp_name = raw_authors[0]["name"]
     exp_id = raw_authors[0]["id"]
-<<<<<<< HEAD
-    collection = await maybe_async(
-        author_service.list(
-            and_(
-                author_service.repository.model_type.id == exp_id,
-                author_service.repository.model_type.name == exp_name,
-=======
     if issubclass(author_service.repository_type, (SQLAlchemyAsyncMockRepository, SQLAlchemySyncMockRepository)):
         collection = await maybe_async(
             author_service.list(
@@ -1731,7 +1710,6 @@
                     author_service.repository.model_type.id.key: exp_id,  # type: ignore[union-attr]
                     author_service.repository.model_type.name.key: exp_name,
                 },
->>>>>>> cf8a9e43
             ),
         )
     else:
